/*******************************************************************************
* Copyright 2016-2018 Intel Corporation
*
* Licensed under the Apache License, Version 2.0 (the "License");
* you may not use this file except in compliance with the License.
* You may obtain a copy of the License at
*
*     http://www.apache.org/licenses/LICENSE-2.0
*
* Unless required by applicable law or agreed to in writing, software
* distributed under the License is distributed on an "AS IS" BASIS,
* WITHOUT WARRANTIES OR CONDITIONS OF ANY KIND, either express or implied.
* See the License for the specific language governing permissions and
* limitations under the License.
*******************************************************************************/

#ifndef TYPE_MAPPING_HPP
#define TYPE_MAPPING_HPP

#include "dnnl_types.h"
#include "gemm_types.hpp"
#include "internal_desc_types.hpp"

namespace dnnl {
namespace impl {

// TODO: autogenerate this

using dim_t = dnnl_dim_t;
using dims_t = dnnl_dims_t;
using stride_t = dnnl_dim_t;
using strides_t = dnnl_dims_t;

using status_t = dnnl_status_t;
namespace status {
const status_t success = dnnl_success;
const status_t out_of_memory = dnnl_out_of_memory;
const status_t invalid_arguments = dnnl_invalid_arguments;
const status_t unimplemented = dnnl_unimplemented;
const status_t iterator_ends = dnnl_iterator_ends;
const status_t runtime_error = dnnl_runtime_error;
const status_t not_required = dnnl_not_required;
} // namespace status

using prop_kind_t = dnnl_prop_kind_t;
namespace prop_kind {
const prop_kind_t undef = dnnl_prop_kind_undef;
const prop_kind_t forward_training = dnnl_forward_training;
const prop_kind_t forward_inference = dnnl_forward_inference;
const prop_kind_t forward_scoring = dnnl_forward_scoring;
const prop_kind_t forward = dnnl_forward;
const prop_kind_t backward = dnnl_backward;
const prop_kind_t backward_data = dnnl_backward_data;
const prop_kind_t backward_weights = dnnl_backward_weights;
const prop_kind_t backward_bias = dnnl_backward_bias;
} // namespace prop_kind

using alg_kind_t = dnnl_alg_kind_t;
namespace alg_kind {
const alg_kind_t undef = dnnl_alg_kind_undef;
const alg_kind_t convolution_auto = dnnl_convolution_auto;
const alg_kind_t convolution_direct = dnnl_convolution_direct;
const alg_kind_t convolution_winograd = dnnl_convolution_winograd;
const alg_kind_t deconvolution_direct = dnnl_deconvolution_direct;
const alg_kind_t deconvolution_winograd = dnnl_deconvolution_winograd;
const alg_kind_t eltwise_relu = dnnl_eltwise_relu;
const alg_kind_t eltwise_tanh = dnnl_eltwise_tanh;
const alg_kind_t eltwise_elu = dnnl_eltwise_elu;
const alg_kind_t eltwise_square = dnnl_eltwise_square;
const alg_kind_t eltwise_abs = dnnl_eltwise_abs;
const alg_kind_t eltwise_sqrt = dnnl_eltwise_sqrt;
const alg_kind_t eltwise_swish = dnnl_eltwise_swish;
const alg_kind_t eltwise_linear = dnnl_eltwise_linear;
const alg_kind_t eltwise_bounded_relu = dnnl_eltwise_bounded_relu;
const alg_kind_t eltwise_soft_relu = dnnl_eltwise_soft_relu;
const alg_kind_t eltwise_logistic = dnnl_eltwise_logistic;
const alg_kind_t eltwise_exp = dnnl_eltwise_exp;
const alg_kind_t eltwise_gelu = dnnl_eltwise_gelu;
const alg_kind_t pooling_max = dnnl_pooling_max;
const alg_kind_t pooling_avg = dnnl_pooling_avg;
const alg_kind_t pooling_avg_include_padding = dnnl_pooling_avg_include_padding;
const alg_kind_t pooling_avg_exclude_padding = dnnl_pooling_avg_exclude_padding;
const alg_kind_t lrn_across_channels = dnnl_lrn_across_channels;
const alg_kind_t lrn_within_channel = dnnl_lrn_within_channel;
const alg_kind_t vanilla_rnn = dnnl_vanilla_rnn;
const alg_kind_t vanilla_lstm = dnnl_vanilla_lstm;
const alg_kind_t vanilla_gru = dnnl_vanilla_gru;
const alg_kind_t lbr_gru = dnnl_lbr_gru;
} // namespace alg_kind

using data_type_t = dnnl_data_type_t;
namespace data_type {
const data_type_t undef = dnnl_data_type_undef;
const data_type_t f16 = dnnl_f16;
const data_type_t bf16 = dnnl_bf16;
const data_type_t f32 = dnnl_f32;
const data_type_t s32 = dnnl_s32;
const data_type_t s8 = dnnl_s8;
const data_type_t u8 = dnnl_u8;
} // namespace data_type

using scratchpad_mode_t = dnnl_scratchpad_mode_t;
namespace scratchpad_mode {
const scratchpad_mode_t library = dnnl_scratchpad_mode_library;
const scratchpad_mode_t user = dnnl_scratchpad_mode_user;
} // namespace scratchpad_mode

using rnn_packed_format_t = dnnl_rnn_packed_memory_format_t;
namespace rnn_packed_format {
const rnn_packed_format_t undef = dnnl_packed_format_undef;
const rnn_packed_format_t ldigo_p = dnnl_ldigo_p;
const rnn_packed_format_t ldgoi_p = dnnl_ldgoi_p;
} // namespace rnn_packed_format

using format_kind_t = dnnl_format_kind_t;
namespace format_kind {
const format_kind_t undef = dnnl_format_kind_undef;
const format_kind_t any = dnnl_format_kind_any;
const format_kind_t blocked = dnnl_blocked;
const format_kind_t wino = dnnl_format_kind_wino;
const format_kind_t rnn_packed = dnnl_format_kind_rnn_packed;
} // namespace format_kind

using format_tag_t = dnnl_format_tag_t;
namespace format_tag {
const format_tag_t undef = dnnl_format_tag_undef;
const format_tag_t any = dnnl_format_tag_any;
const format_tag_t a = dnnl_a;
const format_tag_t ab = dnnl_ab;
const format_tag_t abc = dnnl_abc;
const format_tag_t abcd = dnnl_abcd;
const format_tag_t abcde = dnnl_abcde;
const format_tag_t abcdef = dnnl_abcdef;
const format_tag_t abdec = dnnl_abdec;
const format_tag_t acb = dnnl_acb;
const format_tag_t acbde = dnnl_acbde;
const format_tag_t acdb = dnnl_acdb;
const format_tag_t acdeb = dnnl_acdeb;
const format_tag_t ba = dnnl_ba;
const format_tag_t bac = dnnl_bac;
const format_tag_t bacd = dnnl_bacd;
const format_tag_t bca = dnnl_bca;
const format_tag_t bcda = dnnl_bcda;
const format_tag_t bcdea = dnnl_bcdea;
const format_tag_t cba = dnnl_cba;
const format_tag_t cdba = dnnl_cdba;
const format_tag_t cdeba = dnnl_cdeba;
const format_tag_t decab = dnnl_decab;
const format_tag_t Abc16a = dnnl_Abc16a;
const format_tag_t ABc16a16b = dnnl_ABc16a16b;
const format_tag_t aBc16b = dnnl_aBc16b;
const format_tag_t ABc16b16a = dnnl_ABc16b16a;
const format_tag_t Abc4a = dnnl_Abc4a;
const format_tag_t aBc4b = dnnl_aBc4b;
const format_tag_t ABc4b16a4b = dnnl_ABc4b16a4b;
const format_tag_t ABc4b4a = dnnl_ABc4b4a;
const format_tag_t ABc8a16b2a = dnnl_ABc8a16b2a;
const format_tag_t BAc8a16b2a = dnnl_BAc8a16b2a;
const format_tag_t ABc8a8b = dnnl_ABc8a8b;
const format_tag_t aBc8b = dnnl_aBc8b;
const format_tag_t ABc8b16a2b = dnnl_ABc8b16a2b;
const format_tag_t ABc8b8a = dnnl_ABc8b8a;
const format_tag_t Abcd16a = dnnl_Abcd16a;
const format_tag_t ABcd16a16b = dnnl_ABcd16a16b;
const format_tag_t aBcd16b = dnnl_aBcd16b;
const format_tag_t ABcd16b16a = dnnl_ABcd16b16a;
const format_tag_t aBCd16b16c = dnnl_aBCd16b16c;
const format_tag_t aBCd16c16b = dnnl_aBCd16c16b;
const format_tag_t Abcd4a = dnnl_Abcd4a;
const format_tag_t aBcd4b = dnnl_aBcd4b;
const format_tag_t ABcd4b16a4b = dnnl_ABcd4b16a4b;
const format_tag_t ABcd4b4a = dnnl_ABcd4b4a;
const format_tag_t aBCd4c16b4c = dnnl_aBCd4c16b4c;
const format_tag_t aBCd4c4b = dnnl_aBCd4c4b;
const format_tag_t ABcd8a16b2a = dnnl_ABcd8a16b2a;
const format_tag_t BAcd8a16b2a = dnnl_BAcd8a16b2a;
const format_tag_t ABcd8a8b = dnnl_ABcd8a8b;
const format_tag_t aBcd8b = dnnl_aBcd8b;
const format_tag_t ABcd8b16a2b = dnnl_ABcd8b16a2b;
const format_tag_t aBCd8b16c2b = dnnl_aBCd8b16c2b;
const format_tag_t aCBd8b16c2b = dnnl_aCBd8b16c2b;
const format_tag_t ABcd8b8a = dnnl_ABcd8b8a;
const format_tag_t aBCd8b8c = dnnl_aBCd8b8c;
const format_tag_t aBCd8c16b2c = dnnl_aBCd8c16b2c;
const format_tag_t aBCd8c8b = dnnl_aBCd8c8b;
const format_tag_t Abcde16a = dnnl_Abcde16a;
const format_tag_t ABcde16a16b = dnnl_ABcde16a16b;
const format_tag_t aBcde16b = dnnl_aBcde16b;
const format_tag_t ABcde16b16a = dnnl_ABcde16b16a;
const format_tag_t aBCde16b16c = dnnl_aBCde16b16c;
const format_tag_t aBCde16c16b = dnnl_aBCde16c16b;
const format_tag_t aBCde2c8b4c = dnnl_aBCde2c8b4c;
const format_tag_t Abcde4a = dnnl_Abcde4a;
const format_tag_t aBcde4b = dnnl_aBcde4b;
const format_tag_t ABcde4b4a = dnnl_ABcde4b4a;
const format_tag_t aBCde4b4c = dnnl_aBCde4b4c;
const format_tag_t aBCde4c16b4c = dnnl_aBCde4c16b4c;
const format_tag_t aBCde4c4b = dnnl_aBCde4c4b;
const format_tag_t Abcde8a = dnnl_Abcde8a;
const format_tag_t ABcde8a8b = dnnl_ABcde8a8b;
const format_tag_t aBcde8b = dnnl_aBcde8b;
const format_tag_t ABcde8b16a2b = dnnl_ABcde8b16a2b;
const format_tag_t ABcde8a16b2a = dnnl_ABcde8a16b2a;
const format_tag_t BAcde8a16b2a = dnnl_BAcde8a16b2a;
const format_tag_t aBCde8b16c2b = dnnl_aBCde8b16c2b;
const format_tag_t aCBde8b16c2b = dnnl_aCBde8b16c2b;
const format_tag_t ABcde8b8a = dnnl_ABcde8b8a;
const format_tag_t aBCde8b8c = dnnl_aBCde8b8c;
const format_tag_t ABcd4a8b8a4b = dnnl_ABcd4a8b8a4b;
const format_tag_t ABcd2a8b8a2b = dnnl_ABcd2a8b8a2b;
const format_tag_t aBCde4b8c8b4c = dnnl_aBCde4b8c8b4c;
const format_tag_t aBCde2b8c8b2c = dnnl_aBCde2b8c8b2c;
const format_tag_t aBCde8c16b2c = dnnl_aBCde8c16b2c;
const format_tag_t aBCde8c8b = dnnl_aBCde8c8b;
const format_tag_t aBcdef16b = dnnl_aBcdef16b;
const format_tag_t aBCdef16b16c = dnnl_aBCdef16b16c;
const format_tag_t aBCdef16c16b = dnnl_aBCdef16c16b;
const format_tag_t aBcdef4b = dnnl_aBcdef4b;
const format_tag_t aBCdef4c4b = dnnl_aBCdef4c4b;
const format_tag_t aBCdef8b8c = dnnl_aBCdef8b8c;
const format_tag_t aBCdef8c16b2c = dnnl_aBCdef8c16b2c;
const format_tag_t aBCdef8b16c2b = dnnl_aBCdef8b16c2b;
const format_tag_t aCBdef8b16c2b = dnnl_aCBdef8b16c2b;
const format_tag_t aBCdef8c8b = dnnl_aBCdef8c8b;
const format_tag_t aBdc16b = dnnl_aBdc16b;
const format_tag_t aBdc4b = dnnl_aBdc4b;
const format_tag_t aBdc8b = dnnl_aBdc8b;
const format_tag_t aBdec16b = dnnl_aBdec16b;
const format_tag_t aBdec4b = dnnl_aBdec4b;
const format_tag_t aBdec8b = dnnl_aBdec8b;
const format_tag_t aBdefc16b = dnnl_aBdefc16b;
const format_tag_t aCBdef16c16b = dnnl_aCBdef16c16b;
const format_tag_t aBdefc4b = dnnl_aBdefc4b;
const format_tag_t aBdefc8b = dnnl_aBdefc8b;
const format_tag_t Acb16a = dnnl_Acb16a;
const format_tag_t Acb4a = dnnl_Acb4a;
const format_tag_t Acb8a = dnnl_Acb8a;
const format_tag_t aCBd16b16c = dnnl_aCBd16b16c;
const format_tag_t aCBd16c16b = dnnl_aCBd16c16b;
const format_tag_t aCBde16b16c = dnnl_aCBde16b16c;
const format_tag_t aCBde16c16b = dnnl_aCBde16c16b;
const format_tag_t Acdb16a = dnnl_Acdb16a;
const format_tag_t Acdb4a = dnnl_Acdb4a;
const format_tag_t Acdb8a = dnnl_Acdb8a;
const format_tag_t Acdeb16a = dnnl_Acdeb16a;
const format_tag_t Acdeb4a = dnnl_Acdeb4a;
const format_tag_t Acdeb8a = dnnl_Acdeb8a;
const format_tag_t BAc16a16b = dnnl_BAc16a16b;
const format_tag_t BAcd16a16b = dnnl_BAcd16a16b;
const format_tag_t ABcd32a32b = dnnl_ABcd32a32b;
const format_tag_t BAcde16b16a = dnnl_BAcde16b16a;
const format_tag_t aBdec32b = dnnl_aBdec32b;
const format_tag_t Abcdef16a = dnnl_Abcdef16a;
const format_tag_t Acdb32a = dnnl_Acdb32a;
const format_tag_t BAc16b16a = dnnl_BAc16b16a;
const format_tag_t BAcd16b16a = dnnl_BAcd16b16a;
const format_tag_t last = dnnl_format_tag_last;

const format_tag_t x = dnnl_x;
const format_tag_t nc = dnnl_nc;
const format_tag_t cn = dnnl_cn;
const format_tag_t ncw = dnnl_ncw;
const format_tag_t nwc = dnnl_nwc;
const format_tag_t nchw = dnnl_nchw;
const format_tag_t nhwc = dnnl_nhwc;
const format_tag_t chwn = dnnl_chwn;
const format_tag_t ncdhw = dnnl_ncdhw;
const format_tag_t ndhwc = dnnl_ndhwc;
const format_tag_t oi = dnnl_oi;
const format_tag_t io = dnnl_io;
const format_tag_t oiw = dnnl_oiw;
const format_tag_t wio = dnnl_wio;
const format_tag_t owi = dnnl_owi;
const format_tag_t iwo = dnnl_iwo;
const format_tag_t oihw = dnnl_oihw;
const format_tag_t hwio = dnnl_hwio;
const format_tag_t ohwi = dnnl_ohwi;
const format_tag_t ihwo = dnnl_ihwo;
const format_tag_t iohw = dnnl_iohw;
const format_tag_t oidhw = dnnl_oidhw;
const format_tag_t dhwio = dnnl_dhwio;
const format_tag_t odhwi = dnnl_odhwi;
const format_tag_t idhwo = dnnl_idhwo;
const format_tag_t goiw = dnnl_goiw;
const format_tag_t goihw = dnnl_goihw;
const format_tag_t hwigo = dnnl_hwigo;
const format_tag_t giohw = dnnl_giohw;
const format_tag_t goidhw = dnnl_goidhw;
const format_tag_t tnc = dnnl_tnc;
const format_tag_t ntc = dnnl_ntc;
const format_tag_t ldnc = dnnl_ldnc;
const format_tag_t ldigo = dnnl_ldigo;
const format_tag_t ldgoi = dnnl_ldgoi;
const format_tag_t ldgo = dnnl_ldgo;
const format_tag_t nCdhw16c = dnnl_nCdhw16c;
const format_tag_t nCdhw4c = dnnl_nCdhw4c;
const format_tag_t nCdhw8c = dnnl_nCdhw8c;
const format_tag_t nChw16c = dnnl_nChw16c;
const format_tag_t nChw4c = dnnl_nChw4c;
const format_tag_t nChw8c = dnnl_nChw8c;
const format_tag_t nCw16c = dnnl_nCw16c;
const format_tag_t nCw4c = dnnl_nCw4c;
const format_tag_t nCw8c = dnnl_nCw8c;
const format_tag_t NCw16n16c = dnnl_NCw16n16c;
const format_tag_t NChw16n16c = dnnl_NChw16n16c;
const format_tag_t NCdhw16n16c = dnnl_NCdhw16n16c;
const format_tag_t NChw32n32c = dnnl_NChw32n32c;
const format_tag_t IOdhw16i16o = dnnl_IOdhw16i16o;
const format_tag_t IOhw16i16o = dnnl_IOhw16i16o;
const format_tag_t Ohwi32o = dnnl_Ohwi32o;
const format_tag_t gIOhw16i16o = dnnl_gIOhw16i16o;
const format_tag_t gOhwi32o = dnnl_gOhwi32o;
const format_tag_t Goidhw16g = dnnl_Goidhw16g;
const format_tag_t IOw16o16i = dnnl_IOw16o16i;
const format_tag_t IOw16i16o = dnnl_IOw16i16o;
const format_tag_t gIOw16i16o = dnnl_gIOw16i16o;
const format_tag_t OIw16i16o = dnnl_OIw16i16o;
const format_tag_t OIw16o16i = dnnl_OIw16o16i;
const format_tag_t Oiw16o = dnnl_Oiw16o;
const format_tag_t OIw4i16o4i = dnnl_OIw4i16o4i;
const format_tag_t OIw4i4o = dnnl_OIw4i4o;
const format_tag_t Oiw4o = dnnl_Oiw4o;
const format_tag_t OIw8i16o2i = dnnl_OIw8i16o2i;
const format_tag_t OIw8i8o = dnnl_OIw8i8o;
const format_tag_t OIw8o16i2o = dnnl_OIw8o16i2o;
const format_tag_t IOw8o16i2o = dnnl_IOw8o16i2o;
const format_tag_t OIw8o8i = dnnl_OIw8o8i;
const format_tag_t Owi16o = dnnl_Owi16o;
const format_tag_t Owi4o = dnnl_Owi4o;
const format_tag_t Owi8o = dnnl_Owi8o;
const format_tag_t IOhw16o16i = dnnl_IOhw16o16i;
const format_tag_t Ohwi16o = dnnl_Ohwi16o;
const format_tag_t Ohwi4o = dnnl_Ohwi4o;
const format_tag_t Ohwi8o = dnnl_Ohwi8o;
const format_tag_t OIhw16i16o = dnnl_OIhw16i16o;
const format_tag_t OIhw16o16i = dnnl_OIhw16o16i;
const format_tag_t Oihw16o = dnnl_Oihw16o;
const format_tag_t OIhw4i16o4i = dnnl_OIhw4i16o4i;
const format_tag_t OIhw4i4o = dnnl_OIhw4i4o;
const format_tag_t Oihw4o = dnnl_Oihw4o;
const format_tag_t OIhw8i16o2i = dnnl_OIhw8i16o2i;
const format_tag_t OIhw8i8o = dnnl_OIhw8i8o;
const format_tag_t OIhw8o16i2o = dnnl_OIhw8o16i2o;
const format_tag_t IOhw8o16i2o = dnnl_IOhw8o16i2o;
const format_tag_t OIhw8o8i = dnnl_OIhw8o8i;
const format_tag_t Odhwi16o = dnnl_Odhwi16o;
const format_tag_t Odhwi4o = dnnl_Odhwi4o;
const format_tag_t Odhwi8o = dnnl_Odhwi8o;
const format_tag_t OIdhw16i16o = dnnl_OIdhw16i16o;
const format_tag_t OIdhw16o16i = dnnl_OIdhw16o16i;
const format_tag_t Oidhw16o = dnnl_Oidhw16o;
const format_tag_t OIdhw4i4o = dnnl_OIdhw4i4o;
const format_tag_t Oidhw4o = dnnl_Oidhw4o;
const format_tag_t OIdhw8i16o2i = dnnl_OIdhw8i16o2i;
const format_tag_t OIdhw8o16i2o = dnnl_OIdhw8o16i2o;
const format_tag_t IOdhw8o16i2o = dnnl_IOdhw8o16i2o;
const format_tag_t OIdhw8i8o = dnnl_OIdhw8i8o;
const format_tag_t OIdhw8o8i = dnnl_OIdhw8o8i;
const format_tag_t gIOw16o16i = dnnl_gIOw16o16i;
const format_tag_t Goiw16g = dnnl_Goiw16g;
const format_tag_t gOIw16i16o = dnnl_gOIw16i16o;
const format_tag_t gOIw16o16i = dnnl_gOIw16o16i;
const format_tag_t gOiw16o = dnnl_gOiw16o;
const format_tag_t gOIw4i16o4i = dnnl_gOIw4i16o4i;
const format_tag_t gOIw4i4o = dnnl_gOIw4i4o;
const format_tag_t gOiw4o = dnnl_gOiw4o;
const format_tag_t gOIw8i16o2i = dnnl_gOIw8i16o2i;
const format_tag_t gOIw8i8o = dnnl_gOIw8i8o;
const format_tag_t gOIw8o16i2o = dnnl_gOIw8o16i2o;
const format_tag_t gIOw8o16i2o = dnnl_gIOw8o16i2o;
const format_tag_t gOIw8o8i = dnnl_gOIw8o8i;
const format_tag_t gOwi16o = dnnl_gOwi16o;
const format_tag_t gOwi4o = dnnl_gOwi4o;
const format_tag_t gOwi8o = dnnl_gOwi8o;
const format_tag_t gIOhw16o16i = dnnl_gIOhw16o16i;
const format_tag_t gOhwi16o = dnnl_gOhwi16o;
const format_tag_t gOhwi4o = dnnl_gOhwi4o;
const format_tag_t gOhwi8o = dnnl_gOhwi8o;
const format_tag_t Goihw16g = dnnl_Goihw16g;
const format_tag_t gOIhw16i16o = dnnl_gOIhw16i16o;
const format_tag_t gOIhw16o16i = dnnl_gOIhw16o16i;
const format_tag_t gOihw16o = dnnl_gOihw16o;
const format_tag_t gOIhw2i8o4i = dnnl_gOIhw2i8o4i;
const format_tag_t gOIhw4i16o4i = dnnl_gOIhw4i16o4i;
const format_tag_t gOIhw4i4o = dnnl_gOIhw4i4o;
const format_tag_t gOIhw4o4i = dnnl_gOIhw4o4i;
const format_tag_t gOihw4o = dnnl_gOihw4o;
const format_tag_t Goihw8g = dnnl_Goihw8g;
const format_tag_t gOIhw8i16o2i = dnnl_gOIhw8i16o2i;
const format_tag_t gOIhw8i8o = dnnl_gOIhw8i8o;
const format_tag_t gOIhw8o16i2o = dnnl_gOIhw8o16i2o;
const format_tag_t gIOhw8o16i2o = dnnl_gIOhw8o16i2o;
const format_tag_t OIhw4o8i8o4i = dnnl_OIhw4o8i8o4i;
const format_tag_t OIhw2o8i8o2i = dnnl_OIhw2o8i8o2i;
const format_tag_t gOIhw4o8i8o4i = dnnl_gOIhw4o8i8o4i;
const format_tag_t gOIhw2o8i8o2i = dnnl_gOIhw2o8i8o2i;
const format_tag_t gOIhw8o8i = dnnl_gOIhw8o8i;
const format_tag_t gIOdhw16i16o = dnnl_gIOdhw16i16o;
const format_tag_t gOdhwi16o = dnnl_gOdhwi16o;
const format_tag_t gOdhwi4o = dnnl_gOdhwi4o;
const format_tag_t gOdhwi8o = dnnl_gOdhwi8o;
const format_tag_t gOIdhw16i16o = dnnl_gOIdhw16i16o;
const format_tag_t gOIdhw16o16i = dnnl_gOIdhw16o16i;
const format_tag_t gOidhw16o = dnnl_gOidhw16o;
const format_tag_t gOIdhw4i4o = dnnl_gOIdhw4i4o;
const format_tag_t gOidhw4o = dnnl_gOidhw4o;
const format_tag_t gOIdhw8i16o2i = dnnl_gOIdhw8i16o2i;
const format_tag_t gOIdhw8o16i2o = dnnl_gOIdhw8o16i2o;
const format_tag_t gIOdhw8o16i2o = dnnl_gIOdhw8o16i2o;
const format_tag_t gOIdhw8i8o = dnnl_gOIdhw8i8o;
const format_tag_t gOIdhw8o8i = dnnl_gOIdhw8o8i;
} // namespace format_tag

using memory_extra_flags_t = dnnl_memory_extra_flags_t;
namespace memory_extra_flags {
const memory_extra_flags_t none = dnnl_memory_extra_flag_none;
const memory_extra_flags_t compensation_conv_s8s8
        = dnnl_memory_extra_flag_compensation_conv_s8s8;
const memory_extra_flags_t scale_adjust = dnnl_memory_extra_flag_scale_adjust;
} // namespace memory_extra_flags

using engine_kind_t = dnnl_engine_kind_t;
namespace engine_kind {
const engine_kind_t any_engine = dnnl_any_engine;
const engine_kind_t cpu = dnnl_cpu;
const engine_kind_t gpu = dnnl_gpu;
} // namespace engine_kind

enum backend_kind_t {
<<<<<<< HEAD
    mkldnn_backend_native,
    mkldnn_backend_ocl,
    mkldnn_backend_sycl,
};

namespace backend_kind {
const backend_kind_t native = mkldnn_backend_native;
const backend_kind_t ocl = mkldnn_backend_ocl;
const backend_kind_t sycl = mkldnn_backend_sycl;
=======
    dnnl_backend_native,
    dnnl_backend_ocl,
};

namespace backend_kind {
const backend_kind_t native = dnnl_backend_native;
const backend_kind_t ocl = dnnl_backend_ocl;
>>>>>>> 31aec04b
} // namespace backend_kind

using primitive_kind_t = dnnl_primitive_kind_t;
namespace primitive_kind {
const primitive_kind_t undefined = dnnl_undefined_primitive;
const primitive_kind_t reorder = dnnl_reorder;
const primitive_kind_t concat = dnnl_concat;
const primitive_kind_t sum = dnnl_sum;
const primitive_kind_t convolution = dnnl_convolution;
const primitive_kind_t deconvolution = dnnl_deconvolution;
const primitive_kind_t shuffle = dnnl_shuffle;
const primitive_kind_t eltwise = dnnl_eltwise;
const primitive_kind_t softmax = dnnl_softmax;
const primitive_kind_t pooling = dnnl_pooling;
const primitive_kind_t lrn = dnnl_lrn;
const primitive_kind_t batch_normalization = dnnl_batch_normalization;
const primitive_kind_t layer_normalization = dnnl_layer_normalization;
const primitive_kind_t inner_product = dnnl_inner_product;
const primitive_kind_t rnn = dnnl_rnn;
const primitive_kind_t gemm = dnnl_gemm;
} // namespace primitive_kind

using query_t = dnnl_query_t;
namespace query {
const query_t undef = dnnl_query_undef;

const query_t engine = dnnl_query_engine;
const query_t primitive_kind = dnnl_query_primitive_kind;

const query_t num_of_inputs_s32 = dnnl_query_num_of_inputs_s32;
const query_t num_of_outputs_s32 = dnnl_query_num_of_outputs_s32;

const query_t time_estimate_f64 = dnnl_query_time_estimate_f64;
const query_t memory_consumption_s64 = dnnl_query_memory_consumption_s64;

const query_t scratchpad_engine = dnnl_query_scratchpad_engine;

const query_t impl_info_str = dnnl_query_impl_info_str;

const query_t some_d = dnnl_query_some_d;
const query_t op_d = dnnl_query_op_d;
const query_t convolution_d = dnnl_query_convolution_d;
const query_t deconvolution_d = dnnl_query_deconvolution_d;
const query_t shuffle_d = dnnl_query_shuffle_d;
const query_t eltwise_d = dnnl_query_eltwise_d;
const query_t softmax_d = dnnl_query_softmax_d;
const query_t pooling_d = dnnl_query_pooling_d;
const query_t lrn_d = dnnl_query_lrn_d;
const query_t batch_normalization_d = dnnl_query_batch_normalization_d;
const query_t layer_normalization_d = dnnl_query_layer_normalization_d;
const query_t inner_product_d = dnnl_query_inner_product_d;
const query_t rnn_d = dnnl_query_rnn_d;
const query_t gemm_d = dnnl_query_gemm_d;

const query_t some_md = dnnl_query_some_md;
const query_t src_md = dnnl_query_src_md;
const query_t diff_src_md = dnnl_query_diff_src_md;
const query_t weights_md = dnnl_query_weights_md;
const query_t diff_weights_md = dnnl_query_diff_weights_md;
const query_t dst_md = dnnl_query_dst_md;
const query_t diff_dst_md = dnnl_query_diff_dst_md;

const query_t workspace_md = dnnl_query_workspace_md;
const query_t scratchpad_md = dnnl_query_scratchpad_md;
} // namespace query

using blocking_desc_t = dnnl_blocking_desc_t;
using rnn_packed_desc_t = dnnl_rnn_packed_desc_t;
using wino_desc_t = dnnl_wino_desc_t;
using memory_extra_desc_t = dnnl_memory_extra_desc_t;
using memory_desc_t = dnnl_memory_desc_t;
using convolution_desc_t = dnnl_convolution_desc_t;
using deconvolution_desc_t = dnnl_deconvolution_desc_t;
using shuffle_desc_t = dnnl_shuffle_desc_t;
using pooling_desc_t = dnnl_pooling_desc_t;
using eltwise_desc_t = dnnl_eltwise_desc_t;
using softmax_desc_t = dnnl_softmax_desc_t;
using lrn_desc_t = dnnl_lrn_desc_t;
using batch_normalization_desc_t = dnnl_batch_normalization_desc_t;
using layer_normalization_desc_t = dnnl_layer_normalization_desc_t;
using inner_product_desc_t = dnnl_inner_product_desc_t;

using rnn_direction_t = dnnl_rnn_direction_t;
using rnn_desc_t = dnnl_rnn_desc_t;

/* Internal type, declared in gemm_types.hpp */
using gemm_desc_t = dnnl_gemm_desc_t;

/* Internal types, for the primitives which don't have descs */
using concat_desc_t = dnnl_concat_desc_t;
using reorder_desc_t = dnnl_reorder_desc_t;
using sum_desc_t = dnnl_sum_desc_t;

/* C op_desc_t, which eventually are just (void*) */
using c_op_desc_t = dnnl_op_desc_t;
using const_c_op_desc_t = const_dnnl_op_desc_t;

struct op_desc_t {
    union {
        primitive_kind_t kind;
        convolution_desc_t convolution;
        deconvolution_desc_t deconvolution;
        shuffle_desc_t shuffle;
        pooling_desc_t pooling;
        eltwise_desc_t eltwise;
        softmax_desc_t softmax;
        lrn_desc_t lrn;
        batch_normalization_desc_t batch_normalization;
        layer_normalization_desc_t layer_normalization;
        inner_product_desc_t inner_product;
        rnn_desc_t rnn;
        gemm_desc_t gemm;
        concat_desc_t concat;
        reorder_desc_t reorder;
        sum_desc_t sum;
    };

#define DECL_CTOR_AND_CONVERTERS(c_type, name) \
    op_desc_t(const c_type &) = delete; \
    static op_desc_t *convert_from_c(c_type *_) { \
        return reinterpret_cast<op_desc_t *>(_); \
    } \
    static const op_desc_t *convert_from_c(const c_type *_) { \
        return reinterpret_cast<const op_desc_t *>(_); \
    }

    DECL_CTOR_AND_CONVERTERS(convolution_desc_t, convolution);
    DECL_CTOR_AND_CONVERTERS(shuffle_desc_t, shuffle);
    DECL_CTOR_AND_CONVERTERS(pooling_desc_t, pooling);
    DECL_CTOR_AND_CONVERTERS(eltwise_desc_t, eltwise);
    DECL_CTOR_AND_CONVERTERS(softmax_desc_t, softmax);
    DECL_CTOR_AND_CONVERTERS(lrn_desc_t, lrn);
    DECL_CTOR_AND_CONVERTERS(batch_normalization_desc_t, batch_normalization);
    DECL_CTOR_AND_CONVERTERS(layer_normalization_desc_t, layer_normalization);
    DECL_CTOR_AND_CONVERTERS(inner_product_desc_t, inner_product);
    DECL_CTOR_AND_CONVERTERS(rnn_desc_t, rnn);
    DECL_CTOR_AND_CONVERTERS(gemm_desc_t, gemm);
    DECL_CTOR_AND_CONVERTERS(concat_desc_t, concat);
    DECL_CTOR_AND_CONVERTERS(reorder_desc_t, reorder);
    DECL_CTOR_AND_CONVERTERS(sum_desc_t, sum);

    // concat_desc_t and sum_desc_t have data members which have non-trivial
    // special member functions hence the default destructor is implicitly
    // deleted by the compiler which causes a warning on Windows so we should
    // delete the destructor explicitly.
    ~op_desc_t() = delete;

#undef DECL_CTOR_AND_CONVERTERS
};

using engine_t = dnnl_engine;
using primitive_desc_iterator_t = dnnl_primitive_desc_iterator;
using primitive_desc_t = dnnl_primitive_desc;
using primitive_attr_t = dnnl_primitive_attr;
using post_ops_t = dnnl_post_ops;
using memory_t = dnnl_memory;
using primitive_t = dnnl_primitive;

using stream_flags_t = dnnl_stream_flags_t;
namespace stream_flags {
const stream_flags_t default_order = dnnl_stream_default_order;
const stream_flags_t in_order = dnnl_stream_in_order;
const stream_flags_t out_of_order = dnnl_stream_out_of_order;
const stream_flags_t default_flags = dnnl_stream_default_flags;
} // namespace stream_flags
using stream_t = dnnl_stream;

struct memory_storage_t;

/* forward declaration of the internal primitive_desc types */
struct batch_normalization_bwd_pd_t;
struct batch_normalization_fwd_pd_t;
struct batch_normalization_pd_t;
struct layer_normalization_bwd_pd_t;
struct layer_normalization_fwd_pd_t;
struct layer_normalization_pd_t;
struct concat_pd_t;
struct convolution_bwd_data_pd_t;
struct convolution_bwd_weights_pd_t;
struct convolution_fwd_pd_t;
struct convolution_pd_t;
struct deconvolution_bwd_data_pd_t;
struct deconvolution_bwd_weights_pd_t;
struct deconvolution_fwd_pd_t;
struct deconvolution_pd_t;
struct eltwise_bwd_pd_t;
struct eltwise_fwd_pd_t;
struct eltwise_pd_t;
struct gemm_pd_t;
struct inner_product_bwd_data_pd_t;
struct inner_product_bwd_weights_pd_t;
struct inner_product_fwd_pd_t;
struct inner_product_pd_t;
struct lrn_bwd_pd_t;
struct lrn_fwd_pd_t;
struct lrn_pd_t;
struct pooling_bwd_pd_t;
struct pooling_fwd_pd_t;
struct pooling_pd_t;
struct reorder_pd_t;
struct rnn_bwd_pd_t;
struct rnn_fwd_pd_t;
struct rnn_pd_t;
struct shuffle_pd_t;
struct softmax_bwd_pd_t;
struct softmax_fwd_pd_t;
struct softmax_pd_t;
struct sum_pd_t;

} // namespace impl
} // namespace dnnl

#endif

// vim: et ts=4 sw=4 cindent cino+=l0,\:4,N-s<|MERGE_RESOLUTION|>--- conflicted
+++ resolved
@@ -427,25 +427,15 @@
 } // namespace engine_kind
 
 enum backend_kind_t {
-<<<<<<< HEAD
-    mkldnn_backend_native,
-    mkldnn_backend_ocl,
-    mkldnn_backend_sycl,
-};
-
-namespace backend_kind {
-const backend_kind_t native = mkldnn_backend_native;
-const backend_kind_t ocl = mkldnn_backend_ocl;
-const backend_kind_t sycl = mkldnn_backend_sycl;
-=======
     dnnl_backend_native,
     dnnl_backend_ocl,
+    dnnl_backend_sycl,
 };
 
 namespace backend_kind {
 const backend_kind_t native = dnnl_backend_native;
 const backend_kind_t ocl = dnnl_backend_ocl;
->>>>>>> 31aec04b
+const backend_kind_t sycl = dnnl_backend_sycl;
 } // namespace backend_kind
 
 using primitive_kind_t = dnnl_primitive_kind_t;
