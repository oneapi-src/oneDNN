--- conflicted
+++ resolved
@@ -428,25 +428,13 @@
 const engine_kind_t gpu = dnnl_gpu;
 } // namespace engine_kind
 
-<<<<<<< HEAD
-enum backend_kind_t {
-    dnnl_backend_native,
-    dnnl_backend_ocl,
-    dnnl_backend_sycl,
-};
-
-namespace backend_kind {
-const backend_kind_t native = dnnl_backend_native;
-const backend_kind_t ocl = dnnl_backend_ocl;
-const backend_kind_t sycl = dnnl_backend_sycl;
-} // namespace backend_kind
-=======
 enum runtime_kind_t {
     dnnl_runtime_none,
     dnnl_runtime_seq,
     dnnl_runtime_omp,
     dnnl_runtime_tbb,
     dnnl_runtime_ocl,
+    dnnl_runtime_sycl,
 };
 
 namespace runtime_kind {
@@ -455,8 +443,8 @@
 const runtime_kind_t omp = dnnl_runtime_omp;
 const runtime_kind_t tbb = dnnl_runtime_tbb;
 const runtime_kind_t ocl = dnnl_runtime_ocl;
+const runtime_kind_t sycl = dnnl_runtime_sycl;
 } // namespace runtime_kind
->>>>>>> c6cfc631
 
 using primitive_kind_t = dnnl_primitive_kind_t;
 namespace primitive_kind {
