/*******************************************************************************
* Copyright 2018-2019 Intel Corporation
*
* Licensed under the Apache License, Version 2.0 (the "License");
* you may not use this file except in compliance with the License.
* You may obtain a copy of the License at
*
*     http://www.apache.org/licenses/LICENSE-2.0
*
* Unless required by applicable law or agreed to in writing, software
* distributed under the License is distributed on an "AS IS" BASIS,
* WITHOUT WARRANTIES OR CONDITIONS OF ANY KIND, either express or implied.
* See the License for the specific language governing permissions and
* limitations under the License.
*******************************************************************************/

#ifndef PRIMITIVE_EXEC_TYPES_HPP
#define PRIMITIVE_EXEC_TYPES_HPP

#include <unordered_map>

#include "dnnl_types.h"

#include "c_types_map.hpp"
#include "memory.hpp"
#include "memory_storage.hpp"
#include "primitive_desc.hpp"

#define CTX_IN_STORAGE(arg) \
    (ctx.input(arg) ? *(ctx.input(arg)->memory_storage()) \
                    : dnnl::impl::memory_storage_t::empty_storage())

#define CTX_OUT_STORAGE(arg) \
    (ctx.output(arg) ? *(ctx.output(arg)->memory_storage()) \
                     : dnnl::impl::memory_storage_t::empty_storage())

namespace dnnl {
namespace impl {

namespace memory_tracking {
struct grantor_t;
} // namespace memory_tracking

struct memory_arg_t {
    memory_t *mem;
    bool is_const;
};

using exec_args_t = std::unordered_map<int, memory_arg_t>;

status_t cvt_primtive_args(const primitive_desc_t *pd, int nargs,
        const dnnl_exec_arg_t *c_args, exec_args_t &args);

/** Primitive execution context (helps passing stream, memories, and events. */
struct exec_ctx_t {
    exec_ctx_t(stream_t *stream) : stream_(stream) {}
    exec_ctx_t(stream_t *stream, exec_args_t &&args)
        : stream_(stream), args_(std::move(args)) {}
    exec_ctx_t(const exec_ctx_t &other, exec_args_t &&args)
        : stream_(other.stream_)
        , args_(std::move(args))
        , memory_mapping_(other.memory_mapping_) {}

    stream_t *stream() const { return stream_; }
    const exec_args_t &args() const { return args_; }

    memory_t *input(int arg) const;
    memory_t *output(int arg) const;
    memory_t *memory(int arg) const;

<<<<<<< HEAD
    void register_memory_mapping(void *handle, void *host_ptr);

    void *host_ptr(int arg) const;
    void *host_ptr(const memory_storage_t *mem_storage) const;

    void *map_memory_storage(const memory_storage_t *storage) const;
    void unmap_memory_storage(
            const memory_storage_t *storage, void *mapped_ptr) const;
=======
    memory_desc_wrapper memory_mdw(int arg) const;

>>>>>>> bd6ff1e4
    void set_scratchpad_grantor(
            const memory_tracking::grantor_t &scratchpad_grantor);
    const memory_tracking::grantor_t &get_scratchpad_grantor() const;

private:
    stream_t *stream_;
    exec_args_t args_;

    std::unordered_map<void *, void *> memory_mapping_;
    std::shared_ptr<memory_tracking::grantor_t> scratchpad_grantor_;
};

} // namespace impl
} // namespace dnnl

#endif<|MERGE_RESOLUTION|>--- conflicted
+++ resolved
@@ -68,7 +68,6 @@
     memory_t *output(int arg) const;
     memory_t *memory(int arg) const;
 
-<<<<<<< HEAD
     void register_memory_mapping(void *handle, void *host_ptr);
 
     void *host_ptr(int arg) const;
@@ -77,10 +76,9 @@
     void *map_memory_storage(const memory_storage_t *storage) const;
     void unmap_memory_storage(
             const memory_storage_t *storage, void *mapped_ptr) const;
-=======
+
     memory_desc_wrapper memory_mdw(int arg) const;
 
->>>>>>> bd6ff1e4
     void set_scratchpad_grantor(
             const memory_tracking::grantor_t &scratchpad_grantor);
     const memory_tracking::grantor_t &get_scratchpad_grantor() const;
