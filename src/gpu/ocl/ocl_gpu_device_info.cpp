/*******************************************************************************
* Copyright 2019-2020 Intel Corporation
*
* Licensed under the Apache License, Version 2.0 (the "License");
* you may not use this file except in compliance with the License.
* You may obtain a copy of the License at
*
*     http://www.apache.org/licenses/LICENSE-2.0
*
* Unless required by applicable law or agreed to in writing, software
* distributed under the License is distributed on an "AS IS" BASIS,
* WITHOUT WARRANTIES OR CONDITIONS OF ANY KIND, either express or implied.
* See the License for the specific language governing permissions and
* limitations under the License.
*******************************************************************************/

#include "gpu/ocl/ocl_gpu_device_info.hpp"
#include "gpu/ocl/ocl_gpu_detect.hpp"

#include "cpu/platform.hpp"

namespace dnnl {
namespace impl {
namespace gpu {
namespace ocl {

status_t ocl_gpu_device_info_t::init_arch() {
<<<<<<< HEAD
    cl_int err = CL_SUCCESS;

    // skip other vendors
    const cl_uint intel_vendor_id = 0x8086;
    cl_uint vendor_id;
    err = clGetDeviceInfo(
            device_, CL_DEVICE_VENDOR_ID, sizeof(cl_uint), &vendor_id, nullptr);
    OCL_CHECK(err);
    if (vendor_id != intel_vendor_id) return status::success;

=======
>>>>>>> 43b52934
    // try to detect gpu by device name first
    gpu_arch_ = detect_gpu_arch_by_device_name(name());
    if (gpu_arch_ != compute::gpu_arch_t::unknown) return status::success;

    // if failed, use slower method
<<<<<<< HEAD
=======
    if (utils::any_null(device_)) return status::invalid_arguments;

    cl_int err = CL_SUCCESS;
>>>>>>> 43b52934
    cl_context context
            = clCreateContext(nullptr, 1, &device_, nullptr, nullptr, &err);
    OCL_CHECK(err);

    gpu_arch_ = detect_gpu_arch(device_, context);
    err = clReleaseContext(context);
    OCL_CHECK(err);

    return status::success;
}

status_t ocl_gpu_device_info_t::init_device_name() {
    cl_int err = CL_SUCCESS;

    size_t param_size = 0;
    err = clGetDeviceInfo(device_, CL_DEVICE_NAME, 0, nullptr, &param_size);
    OCL_CHECK(err);

    std::string device_name(param_size, '\0');
    err = clGetDeviceInfo(
            device_, CL_DEVICE_NAME, param_size, &device_name[0], &param_size);
    OCL_CHECK(err);

    set_name(device_name);
    return status::success;
}

status_t ocl_gpu_device_info_t::init_runtime_version() {
    cl_int err = CL_SUCCESS;

    size_t param_size = 0;
    err = clGetDeviceInfo(device_, CL_DRIVER_VERSION, 0, nullptr, &param_size);
    OCL_CHECK(err);

    std::string driver_version(param_size, '\0');
    err = clGetDeviceInfo(device_, CL_DRIVER_VERSION, param_size,
            &driver_version[0], nullptr);
    OCL_CHECK(err);

    compute::runtime_version_t runtime_version;
    if (runtime_version.set_from_string(&driver_version[0])
            != status::success) {
        runtime_version.major = 0;
        runtime_version.minor = 0;
        runtime_version.build = 0;
    }

    set_runtime_version(runtime_version);
    return status::success;
}

static uint64_t get_future_extensions(compute::gpu_arch_t gpu_arch) {
<<<<<<< HEAD
    using namespace compute;

    uint64_t extensions = 0;
    switch (gpu_arch) {
        case gpu_arch_t::gen12lp:
            extensions |= (uint64_t)device_ext_t::intel_dot_accumulate;
            break;
        default: break;
    }
=======
    uint64_t extensions = 0;
>>>>>>> 43b52934
    return extensions;
}

status_t ocl_gpu_device_info_t::init_extensions() {
    cl_int err = CL_SUCCESS;

    // query device for extensions
    size_t param_size = 0;
    err = clGetDeviceInfo(
            device_, CL_DEVICE_EXTENSIONS, 0, nullptr, &param_size);
    OCL_CHECK(err);

    std::string extension_string(param_size, '\0');
    err = clGetDeviceInfo(device_, CL_DEVICE_EXTENSIONS, param_size,
            &extension_string[0], &param_size);
    OCL_CHECK(err);

    // convert to ours
    using namespace compute;
    for (uint64_t i_ext = 1; i_ext < (uint64_t)device_ext_t::last;
            i_ext <<= 1) {
        const char *s_ext = ext2cl_str((device_ext_t)i_ext);
        if (s_ext && extension_string.find(s_ext) != std::string::npos) {
            extensions_ |= i_ext;
        }
    }

    // Handle future extensions, not yet supported by the OpenCL API
    extensions_ |= (uint64_t)get_future_extensions(gpu_arch());

    return status::success;
}

status_t ocl_gpu_device_info_t::init_attributes() {
    cl_int err = CL_SUCCESS;

    cl_uint eu_count = 0;
    err = clGetDeviceInfo(device_, CL_DEVICE_MAX_COMPUTE_UNITS, sizeof(cl_uint),
            &eu_count, nullptr);
    OCL_CHECK(err);
    eu_count_ = (int32_t)eu_count;

    // Assume 7 threads by default
    int32_t threads_per_eu = 7;
<<<<<<< HEAD
    switch (gpu_arch_) {
        case compute::gpu_arch_t::gen9:
=======

    switch (gpu_arch_) {
        case compute::gpu_arch_t::gen9: threads_per_eu = 7; break;
>>>>>>> 43b52934
        case compute::gpu_arch_t::gen12lp: threads_per_eu = 7; break;
        default: break;
    }

    hw_threads_ = eu_count_ * threads_per_eu;
<<<<<<< HEAD

    // TODO: Fix for discrete GPUs. The code below is written for
    // integrated GPUs assuming that last-level cache for GPU is shared
    // with CPU.
=======
>>>>>>> 43b52934
    llc_cache_size_ = get_llc_cache_size();

    return status::success;
}

size_t ocl_gpu_device_info_t::get_llc_cache_size() const {
    // Integrated GPUs share LLC with CPU which is L3 cache on CPU.
    size_t cache_size = cpu::platform::get_per_core_cache_size(3)
            * cpu::platform::get_num_cores();
    return cache_size;
}

} // namespace ocl
} // namespace gpu
} // namespace impl
} // namespace dnnl<|MERGE_RESOLUTION|>--- conflicted
+++ resolved
@@ -25,7 +25,6 @@
 namespace ocl {
 
 status_t ocl_gpu_device_info_t::init_arch() {
-<<<<<<< HEAD
     cl_int err = CL_SUCCESS;
 
     // skip other vendors
@@ -36,19 +35,11 @@
     OCL_CHECK(err);
     if (vendor_id != intel_vendor_id) return status::success;
 
-=======
->>>>>>> 43b52934
     // try to detect gpu by device name first
     gpu_arch_ = detect_gpu_arch_by_device_name(name());
     if (gpu_arch_ != compute::gpu_arch_t::unknown) return status::success;
 
     // if failed, use slower method
-<<<<<<< HEAD
-=======
-    if (utils::any_null(device_)) return status::invalid_arguments;
-
-    cl_int err = CL_SUCCESS;
->>>>>>> 43b52934
     cl_context context
             = clCreateContext(nullptr, 1, &device_, nullptr, nullptr, &err);
     OCL_CHECK(err);
@@ -101,7 +92,6 @@
 }
 
 static uint64_t get_future_extensions(compute::gpu_arch_t gpu_arch) {
-<<<<<<< HEAD
     using namespace compute;
 
     uint64_t extensions = 0;
@@ -111,9 +101,6 @@
             break;
         default: break;
     }
-=======
-    uint64_t extensions = 0;
->>>>>>> 43b52934
     return extensions;
 }
 
@@ -158,26 +145,18 @@
 
     // Assume 7 threads by default
     int32_t threads_per_eu = 7;
-<<<<<<< HEAD
+
     switch (gpu_arch_) {
         case compute::gpu_arch_t::gen9:
-=======
-
-    switch (gpu_arch_) {
-        case compute::gpu_arch_t::gen9: threads_per_eu = 7; break;
->>>>>>> 43b52934
         case compute::gpu_arch_t::gen12lp: threads_per_eu = 7; break;
         default: break;
     }
 
     hw_threads_ = eu_count_ * threads_per_eu;
-<<<<<<< HEAD
 
     // TODO: Fix for discrete GPUs. The code below is written for
     // integrated GPUs assuming that last-level cache for GPU is shared
     // with CPU.
-=======
->>>>>>> 43b52934
     llc_cache_size_ = get_llc_cache_size();
 
     return status::success;
