--- conflicted
+++ resolved
@@ -42,18 +42,12 @@
             bool ok = is_fwd() && check_data_types(src_md()->data_type)
                     && check_data_types(dst_md()->data_type)
                     && (src_md(0)->format_desc.blocking.inner_nblks == 0)
-<<<<<<< HEAD
                     && attr()->has_default_values(
                             sm::scales_runtime | sm::post_ops)
                     && attr_oscale_ok() && post_ops_ok()
                     && set_default_formats() == status::success
-                    && attr_.set_default_formats(dst_md()) == status::success;
-=======
-                    && attr()->has_default_values(sm::scales_runtime)
-                    && attr_oscale_ok()
-                    && set_default_formats() == status::success
+                    && attr_.set_default_formats(dst_md()) == status::success
                     && md_dims_in_range(src_md());
->>>>>>> f9d70e02
 
             if (!ok) return status::unimplemented;
             return init_conf();
