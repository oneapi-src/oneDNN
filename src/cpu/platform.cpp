--- conflicted
+++ resolved
@@ -1,12 +1,7 @@
 /*******************************************************************************
 * Copyright 2020-2023 Intel Corporation
-<<<<<<< HEAD
-* Copyright 2024 FUJITSU LIMITED
-* Copyright 2022 Arm Ltd. and affiliates
-=======
-* Copyright 2020 FUJITSU LIMITED
+* Copyright 2020-2024 FUJITSU LIMITED
 * Copyright 2022-2024 Arm Ltd. and affiliates
->>>>>>> bee79839
 *
 * Licensed under the Apache License, Version 2.0 (the "License");
 * you may not use this file except in compliance with the License.
