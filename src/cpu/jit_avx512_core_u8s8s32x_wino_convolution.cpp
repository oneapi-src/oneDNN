/*******************************************************************************
 * Copyright 2018 Intel Corporation
 *
 * Licensed under the Apache License, Version 2.0 (the "License");
 * you may not use this file except in compliance with the License.
 * You may obtain a copy of the License at
 *
 *     http://www.apache.org/licenses/LICENSE-2.0
 *
 * Unless required by applicable law or agreed to in writing, software
 * distributed under the License is distributed on an "AS IS" BASIS,
 * WITHOUT WARRANTIES OR CONDITIONS OF ANY KIND, either express or implied.
 * See the License for the specific language governing permissions and
 * limitations under the License.
 *******************************************************************************/

#include <assert.h>

#include "c_types_map.hpp"
#include "memory_tracking.hpp"
#include "mkldnn_thread.hpp"
#include "type_helpers.hpp"
#include "utils.hpp"

#include "jit_avx512_core_u8s8s32x_wino_convolution.hpp"
#include "jit_generator.hpp"

#include <string.h>

namespace mkldnn {
namespace impl {
namespace cpu {

using namespace mkldnn::impl::memory_tracking::names;
using namespace mkldnn::impl::utils;
using namespace Xbyak;

namespace {
// Below scales are applied to source and weights data accordingly
// because this winograd implementation
// transforms source which may increase values up to 4x
// and transforms weights which may increase values up to 9/4x
const float adj_src_scale = 1.f / 4.f;
const float adj_wei_scale = 4.f / 9.f;
// Winograd transforms need ic and oc to be multiples of 16
const int load_block = 16;
} // namespace

/// SRC TRANSFORMS /////////////////////////////////////////////////////////////
struct jit_avx512_core_u8s8s32x_wino_conv_src_trans_t : public jit_generator {
    DECLARE_CPU_JIT_AUX_FUNCTIONS(
            jit_avx512_core_u8s8s32x_wino_conv_src_trans_t)

    jit_conv_conf_2x3_wino_t jcp;
    const primitive_attr_t &attr_;

    struct call_params_t {
        const void *src;
        const void *wino_src;
        const void *v_y_masks;
        const void *v_x_masks;
    };
    void (*ker_)(const call_params_t *);

    jit_avx512_core_u8s8s32x_wino_conv_src_trans_t(
            jit_conv_conf_2x3_wino_t ajcp, const primitive_attr_t &attr)
        : jcp(ajcp), attr_(attr), unsign_val_in_wino_domain(5) {
        generate();
        ker_ = reinterpret_cast<decltype(ker_)>(
                const_cast<uint8_t *>(getCode()));
    }
    void generate();

    int reg_inp_ind(int i) {
        assert(i < jcp.alpha * jcp.alpha);
        return (31 - i);
    }

    Xmm vreg_inp(int i) { return Xmm(reg_inp_ind(i)); }

    Zmm zmm_inp(int i) { return Zmm(reg_inp_ind(i)); }

    Xmm vreg_tmp(int i) {
        assert(i < jcp.alpha * jcp.alpha);
        return Xmm(15 - i);
    }
    Xmm vreg_out(int i) {
        assert(i < jcp.alpha * jcp.alpha);
        return Xmm(31 - i);
    }

    Opmask y_mask = Opmask(1);
    Opmask r_mask = Opmask(2);
    Opmask x_mask(int id) {
        assert(id < 4);
        return Opmask(3 + id);
    }

    Reg64 reg_ptr_src = r14;
    Reg64 reg_ptr_dst = r13;

    Reg64 reg_ptr_v_y_masks = r12;
    Reg64 reg_ptr_v_x_masks = r11;

    Reg64 reg_aux_ptr_src = r10;
    Reg64 reg_aux_ptr_dst = r9;

    Reg64 reg_ic_block = r8;

    int unsign_val_in_wino_domain;

    Reg64 reg_scratch_src_alpha = rdx;
    Xmm xmm_src_alpha = Xmm(0);
    Zmm zmm_src_alpha = Zmm(0);

    Reg64 reg_shift = rax;
    Xmm xmm_shift = Xmm(1);
    Xmm xmm_zero = Xmm(0);

    Reg64 reg_maskx = rbx;
    Reg64 reg_masky = rsi;
    Reg64 reg_nomask = reg_maskx;
};

void jit_avx512_core_u8s8s32x_wino_conv_src_trans_t::generate() {
    Label ic_block_label;
    Label end_label;
    Label mask_label;
    Label nomask_label;

    auto load_src = [=](bool mask) {
        for (int y = 0; y < jcp.alpha; y++) {
            if (mask)
                kmovw(y_mask, ptr[reg_ptr_v_y_masks + sizeof(uint16_t) * y]);
            for (int x = 0; x < jcp.alpha; x++) {
                Zmm zmm_i = zmm_inp(y * jcp.alpha + x);
                Xmm vreg_i = vreg_inp(y * jcp.alpha + x);
                int inp_offset = sizeof(uint8_t)
                        * ((-jcp.t_pad + y) * jcp.iw * jcp.ic
                                + (-jcp.l_pad + x) * jcp.ic);
                if (mask) {
                    kandw(r_mask, y_mask, x_mask(x));
                    vmovdqu8(vreg_i | r_mask | T_z,
                            EVEX_compress_addr(reg_aux_ptr_src, inp_offset));
                } else {
                    vmovdqu8(vreg_i,
                            EVEX_compress_addr(reg_aux_ptr_src, inp_offset));
                }
                vpmovzxbd(zmm_i, vreg_i); // to int32
                vcvtdq2ps(zmm_i, zmm_i); // to fp32
                vmulps(zmm_i, zmm_i, zmm_src_alpha); // *alpha
                vcvtps2dq(zmm_i, zmm_i); // to int32
                vpmovusdb(vreg_i, zmm_i); // to u8
            }
        }
    };

    preamble();

#define READ_PARAM(reg, field) \
    mov(reg, ptr[abi_param1 + offsetof(call_params_t, field)])
    READ_PARAM(reg_ptr_src, src);
    READ_PARAM(reg_ptr_dst, wino_src);
    READ_PARAM(reg_ptr_v_y_masks, v_y_masks);
    READ_PARAM(reg_ptr_v_x_masks, v_x_masks);
#undef READ_PARAM

    mov(reg_maskx, ptr[reg_ptr_v_x_masks]);
    mov(reg_masky, ptr[reg_ptr_v_y_masks]);
    test(reg_maskx, reg_maskx);
    jz(end_label, T_NEAR); // skip kernel if x mask is all 0's
    test(reg_masky, reg_masky);
    jz(end_label, T_NEAR); // skip kernel if y mask is all 0's
    and_(reg_maskx, reg_masky);
    mov(reg_nomask, reg_maskx);
    not_(reg_nomask); // zero if x and y masks are all 1's

    xor_(reg_shift, reg_shift);
    mov(reg_shift.cvt8(), (int8_t)-128);

    mov(reg_aux_ptr_src, reg_ptr_src);
    mov(reg_aux_ptr_dst, reg_ptr_dst);

    for (int i = 0; i < jcp.alpha; i++) {
        kmovw(x_mask(i), ptr[reg_ptr_v_x_masks + sizeof(uint16_t) * i]);
    }

    mov(reg_scratch_src_alpha, float2int(adj_src_scale));

    mov(reg_ic_block, jcp.ic / load_block);
    L(ic_block_label);
    {
        vmovq(xmm_src_alpha, reg_scratch_src_alpha);
        vbroadcastss(zmm_src_alpha, xmm_src_alpha);

        test(reg_nomask, reg_nomask);
        jz(nomask_label, T_NEAR);
        load_src(true);
        jmp(mask_label, T_NEAR);
        L(nomask_label);
        load_src(false);
        L(mask_label);

        for (int y = 0; y < 4; y++) {
            vpsubb(vreg_tmp(y * 4 + 0), vreg_inp(y * 4 + 0),
                    vreg_inp(y * 4 + 2));
            vpaddb(vreg_tmp(y * 4 + 1), vreg_inp(y * 4 + 1),
                    vreg_inp(y * 4 + 2));
            vpsubb(vreg_tmp(y * 4 + 2), vreg_inp(y * 4 + 2),
                    vreg_inp(y * 4 + 1));
            vpsubb(vreg_tmp(y * 4 + 3), vreg_inp(y * 4 + 1),
                    vreg_inp(y * 4 + 3));
        }
        for (int x = 0; x < 4; x++) {
            vpsubb(vreg_out(x + 0 * 4), vreg_tmp(x + 4 * 0),
                    vreg_tmp(x + 4 * 2));
            vpaddb(vreg_out(x + 1 * 4), vreg_tmp(x + 4 * 1),
                    vreg_tmp(x + 4 * 2));
            vpsubb(vreg_out(x + 2 * 4), vreg_tmp(x + 4 * 2),
                    vreg_tmp(x + 4 * 1));
            vpsubb(vreg_out(x + 3 * 4), vreg_tmp(x + 4 * 1),
                    vreg_tmp(x + 4 * 3));
        }

        vmovd(xmm_shift, reg_shift.cvt32());
        vpxor(xmm_zero, xmm_zero, xmm_zero);
        vpshufb(xmm_shift, xmm_shift, xmm_zero);

        for (int i = 0; i < 16; i++) {
            int out_offset = sizeof(uint8_t) * (jcp.inp_stride * i);
            if (i != unsign_val_in_wino_domain)
                vpsubb(vreg_out(i), vreg_out(i), Xmm(1));
            vmovups(EVEX_compress_addr(reg_aux_ptr_dst, out_offset),
                    vreg_out(i));
        }

        add(reg_aux_ptr_src, sizeof(uint8_t) * load_block);
        add(reg_aux_ptr_dst, sizeof(uint8_t) * load_block);
    }
    dec(reg_ic_block);
    jnz(ic_block_label, T_NEAR);

    L(end_label);
    postamble();
}

/// DST TRANSFORMS /////////////////////////////////////////////////////////////
struct jit_avx512_core_u8s8s32x_wino_conv_dst_trans_t : public jit_generator {
    DECLARE_CPU_JIT_AUX_FUNCTIONS(
            jit_avx512_core_u8s8s32x_wino_conv_dst_trans_t)

    jit_conv_conf_2x3_wino_t jcp;
    const primitive_attr_t &attr_;

    struct call_params_t {
        const void *wino_dst;
        const void *dst;
        const void *v_y_masks;
        const void *v_x_masks;

        const void *bias;
        const void *scales;
    };
    void (*ker_)(const call_params_t *);

    jit_avx512_core_u8s8s32x_wino_conv_dst_trans_t(
            jit_conv_conf_2x3_wino_t ajcp, const primitive_attr_t &attr)
        : jcp(ajcp), attr_(attr) {
        generate();
        ker_ = reinterpret_cast<decltype(ker_)>(
                const_cast<uint8_t *>(getCode()));
    }

    void generate();
    bool maybe_relu(int position);

    Zmm vreg_inp(int i) { // 16
        assert(i < jcp.alpha * jcp.alpha);
        return Zmm(31 - i);
    }
    Zmm vreg_stg(int id) { // 8
        const int id_reg_stg = jcp.alpha * jcp.alpha + id;
        assert(id < 8);
        return Zmm(31 - id_reg_stg);
    }
    Zmm vreg_out(int id) { // 4
        const int id_reg_out = jcp.alpha * jcp.alpha + 8 + id;
        assert(id < 4);
        return Zmm(31 - id_reg_out);
    }
    Xmm xmm_out(int id) { // 4
        const int id_reg_out = jcp.alpha * jcp.alpha + 8 + id;
        assert(id < 4);
        return Xmm(31 - id_reg_out);
    }
    Zmm vreg_tmp(int id) { // 2
        const int id_reg_tmp = jcp.alpha * jcp.alpha + 12 + id;
        assert(id < 2);
        return Zmm(31 - id_reg_tmp);
    }

    Zmm vreg_zero = Zmm(0);
    Zmm vreg_bias = Zmm(1);
    Zmm vreg_prev_dst = Zmm(2);
    Zmm zmm_bias_alpha = Zmm(2);
    Xmm xmm_bias_alpha = Xmm(2);

    Opmask y_mask = Opmask(1);
    Opmask r_mask = Opmask(2);
    Opmask x_mask(int id) {
        assert(id < 4);
        return Opmask(3 + id);
    }

    Reg64 reg_scratch_bias_alpha = r15;

    Reg64 reg_ptr_src = r14;
    Reg64 reg_ptr_dst = r13;

    Reg64 reg_ptr_v_y_masks = r12;
    Reg64 reg_ptr_v_x_masks = r11;

    Reg64 reg_aux_ptr_src = r10;
    Reg64 reg_aux_ptr_dst = r9;

    Reg64 reg_oc_block = r8;

    Reg64 reg_ptr_bias = rbx;
    Reg64 reg_ptr_scales = abi_not_param1;
    Reg64 reg_ptr_sum_scale = rdx;
};

bool jit_avx512_core_u8s8s32x_wino_conv_dst_trans_t::maybe_relu(int position) {
    using namespace primitive_kind;
    const auto &p = attr_.post_ops_;

    if (position == 0) {
        /* relu before sum */
        return false || p.contain(eltwise, 0)
                || (jcp.dst_dt == data_type::u8 && !p.contain(sum, 0));
    } else if (position == 1) {
        /* relu after sum */
        const int sum_idx
                = p.contain(sum, 0) ? 0 : (p.contain(sum, 1) ? 1 : -1);
        if (sum_idx == -1) return false;

        return false || p.contain(eltwise, sum_idx + 1)
                || jcp.dst_dt == data_type::u8;
    }

    return false;
}

void jit_avx512_core_u8s8s32x_wino_conv_dst_trans_t::generate() {
    Label oc_block_label;

    auto loop_body = [=]() {
        const auto &p = attr_.post_ops_;
        const int sum_idx = p.find(primitive_kind::sum);
        const float *p_sum_scale
                = (sum_idx != -1) ? &p.entry_[sum_idx].sum.scale : nullptr;
        if (p_sum_scale && *p_sum_scale != 1.f)
            mov(reg_ptr_sum_scale, (size_t)p_sum_scale);

        for (int i = 0; i < 16; i++) {
            int internal_offset = sizeof(int32_t) * jcp.out_stride * i;
            vmovups(vreg_inp(i),
                    EVEX_compress_addr(reg_aux_ptr_src, internal_offset));
        }
        for (int y = 0; y < jcp.alpha; y++) {
            vpaddd(vreg_tmp(0), vreg_inp(y * 4 + 0), vreg_inp(y * 4 + 1));
            vpaddd(vreg_stg(y * 2), vreg_tmp(0), vreg_inp(y * 4 + 2));

            vpsubd(vreg_tmp(1), vreg_inp(y * 4 + 1), vreg_inp(y * 4 + 2));
            vpsubd(vreg_stg(y * 2 + 1), vreg_tmp(1), vreg_inp(y * 4 + 3));
        }
        for (int x = 0; x < jcp.m; x++) {
            vpaddd(vreg_tmp(0), vreg_stg(x), vreg_stg(x + 2 * 1));
            vpaddd(vreg_out(x), vreg_tmp(0), vreg_stg(x + 2 * 2));

            vpsubd(vreg_tmp(1), vreg_stg(x + 2 * 1), vreg_stg(x + 2 * 2));
            vpsubd(vreg_out(x + 2), vreg_tmp(1), vreg_stg(x + 2 * 3));
        }

        if (jcp.with_bias) {
            vmovq(xmm_bias_alpha, reg_scratch_bias_alpha);
            vbroadcastss(zmm_bias_alpha, xmm_bias_alpha);

            auto bias_addr = ptr[reg_ptr_bias];
            switch (jcp.bia_dt) {
                case data_type::f32:
                case data_type::s32: vmovups(vreg_bias, bias_addr); break;
                case data_type::s8: vpmovsxbd(vreg_bias, bias_addr); break;
                case data_type::u8: vpmovzxbd(vreg_bias, bias_addr); break;
                default: assert(!"unsupported dst data type");
            }
            if (jcp.bia_dt != data_type::f32) vcvtdq2ps(vreg_bias, vreg_bias);
            vmulps(vreg_bias, vreg_bias, zmm_bias_alpha); // *alpha
        }
        for (int y = 0; y < jcp.m; y++) {
            kmovw(y_mask, ptr[reg_ptr_v_y_masks + sizeof(uint16_t) * y]);
            for (int x = 0; x < jcp.m; x++) {
                kandw(r_mask, y_mask, x_mask(x));

                int i = y * jcp.m + x;
                int offset
                        = jcp.typesize_out * (y * jcp.ow * jcp.oc + x * jcp.oc);
                Address addr = EVEX_compress_addr(reg_aux_ptr_dst, offset);

                Zmm zmm = vreg_out(i);
                Xmm xmm = xmm_out(i);
                vcvtdq2ps(zmm, zmm);
                if (jcp.with_bias) vaddps(zmm, zmm, vreg_bias);
                vmulps(zmm, zmm, ptr[reg_ptr_scales]);
                if (maybe_relu(0)) vmaxps(zmm, vreg_zero, zmm);
                if (p_sum_scale) { // post_op: sum
                    vpxord(vreg_prev_dst, vreg_prev_dst, vreg_prev_dst);
                    switch (jcp.dst_dt) {
                        case data_type::f32:
                        case data_type::s32:
                            vmovups(vreg_prev_dst | r_mask, addr);
                            break;
                        case data_type::s8:
                            vpmovsxbd(vreg_prev_dst | r_mask, addr);
                            break;
                        case data_type::u8:
                            vpmovzxbd(vreg_prev_dst | r_mask, addr);
                            break;
                        default: assert(!"unknown dst_dt");
                    }
                    if (jcp.dst_dt != data_type::f32)
                        vcvtdq2ps(vreg_prev_dst, vreg_prev_dst);
                    if (*p_sum_scale == 1.f)
                        vaddps(zmm, vreg_prev_dst);
                    else
                        vfmadd231ps(
                                zmm, vreg_prev_dst, zword_b[reg_ptr_sum_scale]);
                }
                if (maybe_relu(1)) vmaxps(zmm, vreg_zero, zmm);
                if (jcp.dst_dt != data_type::f32) vcvtps2dq(zmm, zmm);
                switch (jcp.dst_dt) {
                    case data_type::f32:
                    case data_type::s32: vmovups(addr, zmm | r_mask); break;
                    case data_type::s8:
                        vpmovsdb(xmm, zmm);
                        vmovups(addr, xmm | r_mask);
                        break;
                    case data_type::u8:
                        vpmovusdb(xmm, zmm);
                        vmovups(addr, xmm | r_mask);
                        break;
                    default: assert(!"unknown dst_dt");
                }
            }
        }
    };

    preamble();

#define READ_PARAM(reg, field) \
    mov(reg, ptr[abi_param1 + offsetof(call_params_t, field)])
    READ_PARAM(reg_ptr_src, wino_dst);
    READ_PARAM(reg_ptr_dst, dst);
    READ_PARAM(reg_ptr_v_y_masks, v_y_masks);
    READ_PARAM(reg_ptr_v_x_masks, v_x_masks);
    READ_PARAM(reg_ptr_bias, bias);
    READ_PARAM(reg_ptr_scales, scales);
#undef READ_PARAM

    if (jcp.with_bias)
        mov(reg_scratch_bias_alpha, float2int(adj_src_scale * adj_wei_scale));

    mov(reg_aux_ptr_src, reg_ptr_src);
    mov(reg_aux_ptr_dst, reg_ptr_dst);

    vpxord(vreg_zero, vreg_zero, vreg_zero);

    for (int i = 0; i < jcp.m; i++)
        kmovw(x_mask(i), ptr[reg_ptr_v_x_masks + sizeof(uint16_t) * i]);

    int oc_blocks = jcp.oc / load_block;
    mov(reg_oc_block, oc_blocks);
    L(oc_block_label);
    {
        loop_body();
        add(reg_aux_ptr_src, sizeof(int32_t) * load_block);
        add(reg_aux_ptr_dst, jcp.typesize_out * load_block);

        add(reg_ptr_scales, jcp.is_oc_scale * sizeof(float) * load_block);
        add(reg_ptr_bias, sizeof(jcp.typesize_bia) * load_block);
    }
    dec(reg_oc_block);
    jnz(oc_block_label, T_NEAR);

    postamble();
}

/// GEMM kernel ////////////////////////////////////////////////////////////////
struct jit_avx512_core_u8s8s32x_wino_conv_fwd_ker_t : public jit_generator {
    DECLARE_CPU_JIT_AUX_FUNCTIONS(jit_avx512_core_u8s8s32x_wino_conv_fwd_ker_t)
    jit_conv_conf_2x3_wino_t jcp;
    const primitive_attr_t &attr_;

    struct call_params_t {
        const void *src;
        const void *dst;
        const void *wei;
        const void *dst_b;
    };
    void (*ker_)(const call_params_t *);

    void generate();
    static bool post_ops_ok(
            jit_conv_conf_2x3_wino_t &jcp, const primitive_attr_t &attr);

    jit_avx512_core_u8s8s32x_wino_conv_fwd_ker_t(
            jit_conv_conf_2x3_wino_t ajcp, const primitive_attr_t &attr)
        : jcp(ajcp), attr_(attr) {
        generate();
        ker_ = reinterpret_cast<decltype(ker_)>(
                const_cast<uint8_t *>(getCode()));
    }

    static status_t init_conf(jit_conv_conf_2x3_wino_t &jcp,
            const convolution_desc_t &cd, memory_desc_t &src_md,
            memory_desc_t &weights_md, memory_desc_t &dst_md,
            memory_desc_t &bias_md, const primitive_attr_t &attr);

    Zmm vreg_out(int n, int m) {
        const int id_reg_out = n * jcp.m_block + m;
        assert(id_reg_out < jcp.n2_block * jcp.m_block);
        return Zmm(31 - id_reg_out);
    }
    Zmm vreg_wei(int i) {
        assert(31 - jcp.n2_block * jcp.m_block - i
                > (jcp.ver == ver_vnni ? 0 : 2));
        return Zmm(31 - jcp.n2_block * jcp.m_block - i);
    }

    Zmm vreg_src = Zmm(0);
    Zmm vreg_one = Zmm(1);
    Zmm vreg_tmp = Zmm(2);

    Reg64 reg_ptr_src = r15;

    Reg64 reg_aux_dst_b = r13;
    Reg64 reg_aux_dst = r12;
    Reg64 reg_aux_dst2 = r11;
    Reg64 reg_aux_wei = r10;
    Reg64 reg_aux_wei2 = r9;
    Reg64 reg_aux_src = r8;
    Reg64 reg_aux_src2 = rax;
    Reg64 reg_mb = rbx;
    Reg64 reg_nnb = abi_not_param1;
    Reg64 reg_scratch = rdx;
    Reg64 reg_K = rsi;
};

bool jit_avx512_core_u8s8s32x_wino_conv_fwd_ker_t::post_ops_ok(
        jit_conv_conf_2x3_wino_t &jcp, const primitive_attr_t &attr) {
    using namespace primitive_kind;
    const auto &p = attr.post_ops_;

    auto is_relu = [&](int idx) { return p.entry_[idx].is_relu(); };

    switch (p.len_) {
        case 0: return true;
        case 1: return is_relu(0) || p.contain(sum, 0);
        case 2:
            return (p.contain(sum, 0) && is_relu(1))
                    || (p.contain(sum, 1) && is_relu(0));
        case 3: return is_relu(0) && p.contain(sum, 1) && is_relu(2);
        default: return false;
    }

    return false;
}

void jit_avx512_core_u8s8s32x_wino_conv_fwd_ker_t::generate() {
    Label nnb_loop_label, K_loop_label, mb_loop_label;

    auto compute = [=](Zmm vreg_acc, Zmm vreg_wei, Zmm vreg_src) {
        if (jcp.ver == ver_vnni) {
            vpdpbusd(vreg_acc, vreg_src, vreg_wei);
        } else {
            vpmaddubsw(vreg_tmp, vreg_src, vreg_wei);
            vpmaddwd(vreg_tmp, vreg_tmp, vreg_one);
            vpaddd(vreg_acc, vreg_acc, vreg_tmp);
        }
    };

    preamble();
#define READ_PARAM(reg, field) \
    mov(reg, ptr[abi_param1 + offsetof(call_params_t, field)])
    READ_PARAM(reg_ptr_src, src);
    READ_PARAM(reg_aux_dst, dst);
    READ_PARAM(reg_aux_wei, wei);
    READ_PARAM(reg_aux_dst_b, dst_b);
#undef READ_PARAM

    if (jcp.ver != ver_vnni) {
        xor_(reg_scratch, reg_scratch);
        Reg16 _t = reg_scratch.cvt16();
        mov(_t, 0x1);
        vpbroadcastw(vreg_one, _t);
    }

    if (!jcp.small_mb) {
        mov(reg_nnb, jcp.n_chunks);
        L(nnb_loop_label);
    }
    mov(reg_aux_dst2, reg_aux_dst);
    mov(reg_aux_src, reg_ptr_src);
    mov(reg_mb, jcp.M / jcp.m_block);
    L(mb_loop_label);
    {
        for (int nb2 = 0; nb2 < jcp.n2_block; nb2++) {
            for (int m = 0; m < jcp.m_block; m++) {
                int offset = jcp.typesize_acc * nb2 * jcp.n_block;
                vmovups(vreg_out(nb2, m),
                        EVEX_compress_addr(reg_aux_dst_b, offset));
            }
        }
        mov(reg_aux_src2, reg_aux_src);
        mov(reg_aux_wei2, reg_aux_wei);
        mov(reg_K, jcp.k_chunks);
        L(K_loop_label);
        {
            for (int k = 0; k < jcp.k2_block; k += 4) {
                for (int nb2 = 0; nb2 < jcp.n2_block; nb2++) {
                    int wei_offset
                            = jcp.typesize_in * (nb2 * jcp.n_block * jcp.K);
                    vmovups(vreg_wei(nb2),
                            EVEX_compress_addr(reg_aux_wei2, wei_offset));
                }
                for (int m = 0; m < jcp.m_block; m++) {
                    int inp_offset = jcp.typesize_in * m * jcp.K;
                    vpbroadcastd(vreg_src,
                            EVEX_compress_addr(reg_aux_src2, inp_offset));
                    for (int nb2 = 0; nb2 < jcp.n2_block; nb2++)
                        compute(vreg_out(nb2, m), vreg_wei(nb2), vreg_src);
                }
                add(reg_aux_src2, jcp.typesize_in * 4);
                add(reg_aux_wei2, jcp.typesize_in * 4 * jcp.n_block);
            }
        }
        dec(reg_K);
        jnz(K_loop_label, T_NEAR);

        for (int m = 0; m < jcp.m_block; m++) {
            for (int nb2 = 0; nb2 < jcp.n2_block; nb2++) {
                int offset = jcp.typesize_acc * (m * jcp.N + nb2 * jcp.n_block);
                vmovups(EVEX_compress_addr(reg_aux_dst2, offset),
                        vreg_out(nb2, m));
            }
        }
        add(reg_aux_src, jcp.typesize_in * jcp.m_block * jcp.K);
        add(reg_aux_dst2, jcp.typesize_acc * jcp.m_block * jcp.N);
    }
    dec(reg_mb);
    jnz(mb_loop_label, T_NEAR);

    if (!jcp.small_mb) {
        add(reg_aux_dst, jcp.typesize_acc * jcp.n2_block * jcp.n_block);
        add(reg_aux_dst_b, jcp.typesize_acc * jcp.n2_block * jcp.n_block);
        add(reg_aux_wei, jcp.typesize_in * jcp.n2_block * jcp.n_block * jcp.K);

        dec(reg_nnb);
        jnz(nnb_loop_label, T_NEAR);
    }

    postamble();
}
namespace {
bool is_winograd_faster_than_direct(const jit_conv_conf_2x3_wino_t &jcp) {
    if (jcp.ver == ver_vnni) {
        return (jcp.mb <= mkldnn_get_max_threads()
                       && (jcp.mb > 4 && jcp.ic > 64
                               && !(jcp.oc > 128 && jcp.ih < 14)))
                || jcp.mb > mkldnn_get_max_threads();
    }
    return true;
}
} // namespace

status_t jit_avx512_core_u8s8s32x_wino_conv_fwd_ker_t ::init_conf(
        jit_conv_conf_2x3_wino_t &jcp, const convolution_desc_t &cd,
        memory_desc_t &src_md, memory_desc_t &wei_md, memory_desc_t &dst_md,
        memory_desc_t &bias_md, const primitive_attr_t &attr) {
    const memory_desc_wrapper src_d(&src_md);
    const memory_desc_wrapper wei_d(&wei_md);
    const memory_desc_wrapper dst_d(&dst_md);
    const memory_desc_wrapper bias_d(&bias_md);

    const bool with_groups = wei_d.ndims() == src_d.ndims() + 1;

    jcp.nthr = mkldnn_get_max_threads();

    jcp.ngroups = with_groups ? wei_d.dims()[0] : 1;
    jcp.mb = src_d.dims()[0];
    jcp.oc = dst_d.dims()[1] / jcp.ngroups;
    jcp.ic = src_d.dims()[1] / jcp.ngroups;
    jcp.ih = src_d.dims()[2];
    jcp.iw = src_d.dims()[3];
    jcp.oh = dst_d.dims()[2];
    jcp.ow = dst_d.dims()[3];
    jcp.kh = wei_d.dims()[with_groups + 2];
    jcp.kw = wei_d.dims()[with_groups + 3];
    jcp.t_pad = cd.padding[0][0];
    jcp.b_pad = cd.padding[1][0];
    jcp.l_pad = cd.padding[0][1];
    jcp.r_pad = cd.padding[1][1];
    jcp.stride_h = cd.strides[0];
    jcp.stride_w = cd.strides[1];
    jcp.dilate_h = cd.dilates[0];
    jcp.dilate_w = cd.dilates[1];

    jcp.ver = ver_avx512_core;
    if (!(mayiuse(avx512_core) && src_d.data_type() == data_type::u8
                && wei_d.data_type() == data_type::s8
                && one_of(dst_d.data_type(), data_type::f32, data_type::s32,
                        data_type::s8, data_type::u8)))
        return status::unimplemented;
    if (mayiuse(avx512_core_vnni)) jcp.ver = ver_vnni;

    if (!IMPLICATION(cd.alg_kind == alg_kind::convolution_auto,
                is_winograd_faster_than_direct(jcp)))
        return status::unimplemented;

    // block sizes needed for GEMM kernel
    jcp.ic_block = 4;
    jcp.oc_block = 16;

    bool ok = true && jcp.ngroups == 1 && jcp.oc % load_block == 0
            && jcp.ic % load_block == 0 && jcp.oc % jcp.oc_block == 0
            && jcp.ic % jcp.ic_block == 0 && everyone_is(3, jcp.kh, jcp.kw)
            && everyone_is(1, jcp.stride_h, jcp.stride_w)
            && everyone_is(0, jcp.dilate_h, jcp.dilate_w)
            && jcp.t_pad == jcp.b_pad && jcp.l_pad == jcp.r_pad
            && one_of(jcp.t_pad, 0, 1) && one_of(jcp.l_pad, 0, 1);
    if (!ok) return status::unimplemented;

    jcp.with_bias = cd.bias_desc.format_kind != format_kind::undef;

    if (!post_ops_ok(jcp, attr)) return status::unimplemented;

    jcp.bia_dt = jcp.with_bias ? cd.bias_desc.data_type : data_type::undef;
    jcp.dst_dt = cd.dst_desc.data_type;

    jcp.typesize_in = types::data_type_size(src_d.data_type());
    jcp.typesize_out = types::data_type_size(dst_d.data_type());
    jcp.typesize_acc = sizeof(int32_t);
    jcp.typesize_bia
            = jcp.with_bias ? types::data_type_size(bias_d.data_type()) : 0;

    jcp.nb_oc = jcp.oc / jcp.oc_block;
    jcp.nb_ic = jcp.ic / jcp.ic_block;

    jcp.m = 2;
    jcp.r = 3;
    jcp.alpha = jcp.m + jcp.r - 1;

    int aa = jcp.alpha * jcp.alpha;
    int L1_cap = get_cache_size(1, true);
    int L2_cap = get_cache_size(2, true);
    // need 1 extra reg for bcast, and 2 tmp regs for non-vnni
    int free_regs = jcp.ver == ver_vnni ? 31 : 29;

    auto get_thr_eff = [&](int small_mb, int ix, int iy, int n2_b) {
        float thr_eff;
        float Z = (float)jcp.ic + jcp.oc;
        float Y = (float)jcp.ic * jcp.oc;
        if (small_mb == 0) { // outer par
            int nblocks = jcp.mb * div_up(jcp.oh, iy) * div_up(jcp.ow, ix);
            thr_eff = (float)nblocks / rnd_up(nblocks, jcp.nthr);
        } else { // inner par
            int tranw = iy * ix / jcp.alpha;
            int gemmw = aa * (jcp.nb_oc / n2_b);
            int tranw_r = rnd_up(tranw, jcp.nthr);
            int gemmw_r = rnd_up(gemmw, jcp.nthr);
            thr_eff = (Z * tranw / tranw_r + Y * gemmw / gemmw_r) / (Z + Y);
        }
        return thr_eff;
    };

    auto get_mem_eff = [&](int small_mb, int ix, int iy, int n2_b) {
        float mem_eff, req_mem;
        int M = ix * iy / jcp.alpha;
        if (small_mb == 0) { // outer parallelization strategy
            // memory for wino transforms (other memory has poor reuse)
            req_mem = (float)aa * M * (jcp.ic + jcp.typesize_acc * jcp.oc);
            mem_eff = req_mem < L1_cap ? 1.f : req_mem < L2_cap ? 0.5f : 0.f;
        } else { // inner parallelization strategy
            // memory used during gemm
            int N = jcp.oc_block * n2_b;
            req_mem = (float)jcp.ic * (M + N) + jcp.typesize_acc * M * N;
            mem_eff = nstl::min(1.f, L2_cap / req_mem);
            // memory used during wino transforms
            int M_per_thr = div_up(M, jcp.nthr);
            req_mem = (float)aa * M_per_thr
                    * (jcp.ic + jcp.typesize_acc * jcp.oc);
            if (req_mem > L2_cap) mem_eff = 0.1f;
        }
        return mem_eff;
    };

    auto get_tot_eff = [&](int small_mb, float thr_eff, float work_eff,
                               float mem_eff, float reg_eff) {
        // these coefficients are chosen empirically
        float mem_fac = 0.1f, reg_fac = 0.2f;
        // normalized overhead relative to memory and register components
        float tot_eff = 1.f + mem_fac * mem_eff + reg_fac * reg_eff;
        // thread and work components affect all others
        tot_eff *= thr_eff * work_eff;
        return tot_eff;
    };

    auto find_m_n2_blocks
            = [&](bool small_mb, int ix, int iy, float work_eff, int &m_block,
                      int &n2_block, float &tot_eff) {
                  int M = (ix * iy) / jcp.alpha;
                  int max_m_block = nstl::min(M, free_regs);
                  int max_n2_block = nstl::min(jcp.nb_oc, free_regs);
                  tot_eff = 0.f;
                  for (int im = max_m_block; im > 0; im--) {
                      if (M % im) continue;
                      for (int in2 = max_n2_block; in2 > 0; in2--) {
                          int used_regs = (im + 1) * in2;
                          float mem_eff = get_mem_eff(small_mb, ix, iy, in2);
                          float reg_eff = (float)(im * in2) / (im + in2);
                          float thr_eff = get_thr_eff(small_mb, ix, iy, in2);
                          float cur_tot_eff = get_tot_eff(small_mb, thr_eff,
                                  work_eff, mem_eff, reg_eff);
                          if (jcp.nb_oc % in2 || used_regs > free_regs
                                  || cur_tot_eff <= tot_eff)
                              continue;
                          tot_eff = cur_tot_eff;
                          m_block = im;
                          n2_block = in2;
                      }
                  }
              };

    /* Selecting xb and yb blocking */
    int min_yb = jcp.m;
    int min_xb = jcp.m;
    int max_yb = nstl::max(min_yb, rnd_up(jcp.oh, 2));
    int max_xb = nstl::max(min_xb, rnd_up(jcp.ow, 2));
    float best_eff = 0.f;
    for (int ix = min_xb; ix <= max_xb; ix += 2) {
        assert(rnd_up(jcp.ow, ix) >= jcp.iw - 2);
        for (int iy = max_yb; iy >= min_yb; iy -= 2) {
            assert(rnd_up(jcp.oh, iy) >= jcp.ih - 2);

            int m_b[2];
            int n2_b[2];
            bool small_mb;
            float inner_eff, outer_eff, work_eff;

            int tiled_area = rnd_up(jcp.oh, iy) * rnd_up(jcp.ow, ix);
            work_eff = (float)jcp.oh * jcp.ow / tiled_area;
            if (best_eff > 0.f && work_eff < 4.f / 9.f)
                continue; // no gain from Winograd transformation

            /* outer parallelization */
            find_m_n2_blocks(0, ix, iy, work_eff, m_b[0], n2_b[0], outer_eff);

            /* inner parallelization */
            find_m_n2_blocks(1, ix, iy, work_eff, m_b[1], n2_b[1], inner_eff);

            small_mb = inner_eff > outer_eff;
            float eff = small_mb ? inner_eff : outer_eff;
            if (eff > best_eff) {
                best_eff = eff;
                jcp.yb = iy;
                jcp.xb = ix;
                jcp.m_block = m_b[small_mb];
                jcp.n2_block = n2_b[small_mb];
                jcp.small_mb = small_mb;
            }
        }
    }

    assert((jcp.m_block + 1) * jcp.n2_block <= free_regs);
    assert(jcp.xb % 2 == 0 && jcp.yb % 2 == 0);

    jcp.mb_block = 1;
    if (jcp.small_mb) {
        // For small mb harness, set mb_block as large as possible subject to
        // the constraint that winograd activations fit into available L3 cache
        int L3_cap = get_cache_size(3, true);
        int M = jcp.xb * jcp.yb / 4;
        int wino_src_size = 16 * M * jcp.ic * jcp.typesize_in;
        int wino_dst_size = 16 * M * jcp.oc * jcp.typesize_acc;
        int max_mb_block = nstl::min(
                jcp.mb, jcp.nthr * L3_cap / (wino_src_size + wino_dst_size));
        for (int i = max_mb_block; i > 1; i--) {
            if (jcp.mb % i == 0) {
                jcp.mb_block = i;
                break;
            }
        }
    }
    jcp.nb_mb = jcp.mb / jcp.mb_block;

    jcp.M = jcp.mb_block * jcp.xb * jcp.yb / 4;
    jcp.N = jcp.oc;
    jcp.K = jcp.ic;

    jcp.inp_stride = jcp.M * jcp.ic;
    jcp.out_stride = jcp.M * jcp.oc;
    jcp.wei_stride = jcp.ic * jcp.oc;
    jcp.bia_stride = jcp.oc;

    jcp.n_block = jcp.oc_block;
    jcp.k_block = jcp.ic_block;

    jcp.n_chunks = (jcp.N / jcp.n_block) / jcp.n2_block;

    // We need jcp.k2_block to be a multiple of jcp.k_block = jcp.ic_block = 4
    // and jcp.K = jcp.ic to be a multiple of jcp.k2_block. Since jcp.ic is
    // a multiple of load_block = 16, we just use that for now.
    jcp.k2_block = load_block;
    jcp.k_chunks = jcp.K / jcp.k2_block;

    const auto &oscales = attr.output_scales_;
    jcp.is_oc_scale = oscales.mask_ == 1 << 1;
    assert(IMPLICATION(!jcp.is_oc_scale, oscales.mask_ == 0));

    /* re-create weights primitive descriptor
                                    and set weights wino_blocking */
    memory_desc_t expect_wei_md = wei_md;

    expect_wei_md.format_kind = format_kind::wino;
    expect_wei_md.data_type = data_type::s8;
    mkldnn_wino_desc_t &wd = expect_wei_md.format_desc.wino_desc;
    wd.wino_format = mkldnn_wino_wei_aaOIoi;
    wd.r = jcp.r;
    wd.alpha = jcp.alpha;
    wd.ic = jcp.ic;
    wd.oc = jcp.oc;
    wd.ic_block = jcp.ic_block;
    wd.oc_block = jcp.oc_block;
    wd.oc2_block = jcp.n2_block;
    wd.ic2_block = 1;
    wd.adj_scale = adj_wei_scale;

    size_t max_size = types::data_type_size(data_type::s8) * jcp.alpha
            * jcp.alpha * jcp.ic * jcp.oc;
    max_size += types::data_type_size(data_type::s32) * jcp.alpha * jcp.alpha
            * jcp.oc;
    wd.size = max_size;

    if (wei_md.format_kind == format_kind::any) wei_md = expect_wei_md;
    if (wei_md != expect_wei_md) return status::unimplemented;

    const int tilesize = jcp.alpha * jcp.alpha;
    const int numtiles = jcp.M;
    const int alltiles = numtiles * tilesize;

    jcp.size_wino_src
            = utils::rnd_up(jcp.typesize_in * alltiles * jcp.ic, PAGE_4K)
            / jcp.typesize_in;
    jcp.size_wino_wei = tilesize * jcp.oc * jcp.ic;
    jcp.size_wino_dst = alltiles * jcp.oc;

    return status::success;
}
////////////////////////////////////////////////////////////////////////////////

template <data_type_t dst_data_type>
status_t jit_avx512_core_u8s8s32x_wino_convolution_fwd_t<
        dst_data_type>::pd_t::jit_conf() {
    return jit_avx512_core_u8s8s32x_wino_conv_fwd_ker_t::init_conf(jcp_,
            *this->desc(), this->src_md_, this->weights_md_, this->dst_md_,
            this->bias_md_, *this->attr());
}

template <data_type_t dst_data_type>
void jit_avx512_core_u8s8s32x_wino_convolution_fwd_t<
        dst_data_type>::pd_t::init_scratchpad() {
    auto scratchpad = this->scratchpad_registry().registrar();

    int nthr_multiplier = jcp_.small_mb ? 1 : jcp_.nthr;
    scratchpad.book(key_wino_V,
            sizeof(src_data_t) * jcp_.size_wino_src * nthr_multiplier, PAGE_4K);
    scratchpad.book(key_wino_M,
            sizeof(acc_data_t) * jcp_.size_wino_dst * nthr_multiplier, PAGE_4K);

    dim_t scale_count = attr()->output_scales_.count_;
    scratchpad.book(key_conv_adjusted_scales,
            sizeof(float) * nstl::max<dim_t>(scale_count, 16));
}

template <data_type_t dst_data_type>
jit_avx512_core_u8s8s32x_wino_convolution_fwd_t<dst_data_type>::
        jit_avx512_core_u8s8s32x_wino_convolution_fwd_t(const pd_t *apd)
    : cpu_primitive_t(apd) {
    kernel_ = new jit_avx512_core_u8s8s32x_wino_conv_fwd_ker_t(
            pd()->jcp_, *pd()->attr());
    src_trans_ = new jit_avx512_core_u8s8s32x_wino_conv_src_trans_t(
            pd()->jcp_, *pd()->attr());
    dst_trans_ = new jit_avx512_core_u8s8s32x_wino_conv_dst_trans_t(
            pd()->jcp_, *pd()->attr());
}

template <data_type_t dst_data_type>
jit_avx512_core_u8s8s32x_wino_convolution_fwd_t<
        dst_data_type>::~jit_avx512_core_u8s8s32x_wino_convolution_fwd_t() {
    delete kernel_;
    delete src_trans_;
    delete dst_trans_;
}

template <data_type_t dst_data_type>
const float *
jit_avx512_core_u8s8s32x_wino_convolution_fwd_t<dst_data_type>::adjust_oscales(
        const memory_tracking::grantor_t &scratchpad) const {
    const float *oscales = pd()->attr()->output_scales_.scales_;
    auto loc_scales = scratchpad.template get<float>(key_conv_adjusted_scales);
    size_t count = pd()->attr()->output_scales_.count_;
    float factor = 1.f / (adj_src_scale * adj_wei_scale);
    if (count == 1)
        utils::array_set(loc_scales, oscales[0] * factor, 16);
    else
        for (size_t c = 0; c < count; c++)
            loc_scales[c] = oscales[c] * factor;
    return loc_scales;
}

template <data_type_t dst_data_type>
void jit_avx512_core_u8s8s32x_wino_convolution_fwd_t<
        dst_data_type>::execute_forward(const exec_ctx_t &ctx) const {
    auto src = CTX_IN_MEM(const src_data_t *, MKLDNN_ARG_SRC);
    auto weights = CTX_IN_MEM(const wei_data_t *, MKLDNN_ARG_WEIGHTS);
    auto bias = CTX_IN_MEM(const char *, MKLDNN_ARG_BIAS);
    auto dst = CTX_OUT_MEM(dst_data_t *, MKLDNN_ARG_DST);

    const auto &jcp = kernel_->jcp;
    if (jcp.small_mb)
        execute_forward_small_mb(
                src, weights, bias, dst, this->scratchpad(ctx));
    else
        execute_forward_mbN(src, weights, bias, dst, this->scratchpad(ctx));
}

template <data_type_t dst_data_type>
void jit_avx512_core_u8s8s32x_wino_convolution_fwd_t<
        dst_data_type>::execute_forward_mbN(const src_data_t *src,
        const wei_data_t *wei, const char *bia, dst_data_t *dst,
        const memory_tracking::grantor_t &scratchpad) const {
    const auto &jcp = kernel_->jcp;
    const float *oscales = adjust_oscales(scratchpad);

    auto dst_bias = (const acc_data_t *)(wei + jcp.size_wino_wei);
    auto wino_src_base = scratchpad.template get<src_data_t>(key_wino_V);
    auto wino_dst_base = scratchpad.template get<acc_data_t>(key_wino_M);

    parallel_nd(jcp.mb, div_up(jcp.oh, jcp.yb), div_up(jcp.ow, jcp.xb),
            [&](int mb, int tile_y_b, int tile_x_b) {
                int tile_y = tile_y_b * jcp.yb;
                int tile_x = tile_x_b * jcp.xb;

                int ithr = mkldnn_get_thread_num();
                auto wino_src = wino_src_base + jcp.size_wino_src * ithr;
                auto wino_dst = wino_dst_base + jcp.size_wino_dst * ithr;

                auto src_trans_p
                        = jit_avx512_core_u8s8s32x_wino_conv_src_trans_t::
                                call_params_t();
                auto dst_trans_p
                        = jit_avx512_core_u8s8s32x_wino_conv_dst_trans_t::
                                call_params_t();
                auto gemm_p = jit_avx512_core_u8s8s32x_wino_conv_fwd_ker_t::
                        call_params_t();

                /* transformation of input tensor to winograd domain */
                for (int y_in_block = 0; y_in_block < jcp.yb; y_in_block += 2) {
                    for (int x_in_block = 0; x_in_block < jcp.xb;
                            x_in_block += 2) {
                        uint16_t v_y_masks[4], v_x_masks[4];

                        int y = y_in_block + tile_y;
                        int x = x_in_block + tile_x;
                        int m = (y_in_block / 2) * (jcp.xb / 2)
                                + (x_in_block / 2);

                        int v_ys = nstl::max(0, jcp.t_pad - y);
                        int v_ye = nstl::min(jcp.alpha,
                                nstl::max(0, jcp.ih + jcp.t_pad - y));

                        int v_xs = nstl::max(0, jcp.l_pad - x);
                        int v_xe = nstl::min(jcp.alpha,
                                nstl::max(0, jcp.iw + jcp.l_pad - x));

#pragma unroll(4)
                        for (int i = 0; i < jcp.alpha; i++) {
                            v_y_masks[i] = uint16_t(
                                    i < v_ys || i >= v_ye ? 0 : 0xffff);
                            v_x_masks[i] = uint16_t(
                                    i < v_xs || i >= v_xe ? 0 : 0xffff);
                        }
                        auto local_s = src + mb * jcp.ih * jcp.iw * jcp.ic
                                + y * jcp.iw * jcp.ic + x * jcp.ic;
                        auto local_w = wino_src + m * jcp.ic;

                        src_trans_p.src = local_s;
                        src_trans_p.wino_src = local_w;
                        src_trans_p.v_y_masks = v_y_masks;
                        src_trans_p.v_x_masks = v_x_masks;

                        src_trans_->ker_(&src_trans_p);
                    }
                }
                /* gemms */
                for (int tile_ij = 0; tile_ij < 16; tile_ij++) {
                    // start threads at different GEMMs to help bring weights into LLC
                    int offset = (tile_ij + ithr) % 16;
                    gemm_p.src = wino_src + jcp.inp_stride * offset;
                    gemm_p.dst = wino_dst + jcp.out_stride * offset;
                    gemm_p.wei = wei + jcp.wei_stride * offset;
                    gemm_p.dst_b = dst_bias + jcp.bia_stride * offset;

                    kernel_->ker_(&gemm_p);
                }

                /* transformation from winograd domain to output tensor */
                for (int y_in_block = 0; y_in_block < jcp.yb; y_in_block += 2) {
                    for (int x_in_block = 0; x_in_block < jcp.xb;
                            x_in_block += 2) {
                        uint16_t v_y_masks[2], v_x_masks[2];

                        int y = y_in_block + tile_y;
                        int x = x_in_block + tile_x;
                        int m = (y_in_block / 2) * (jcp.xb / 2)
                                + (x_in_block / 2);

#pragma unroll(2)
                        for (int i = 0; i < jcp.m; i++) {
                            v_x_masks[i]
                                    = uint16_t(x + i < jcp.ow ? 0xffff : 0);
                            v_y_masks[i]
                                    = uint16_t(y + i < jcp.oh ? 0xffff : 0);
                        }
                        auto local_d = dst + mb * jcp.oh * jcp.ow * jcp.oc
                                + y * jcp.ow * jcp.oc + x * jcp.oc;
                        auto local_w = wino_dst + m * jcp.oc;

                        auto scales = oscales;
                        dst_trans_p.dst = local_d;
                        dst_trans_p.wino_dst = local_w;
                        dst_trans_p.v_y_masks = v_y_masks;
                        dst_trans_p.v_x_masks = v_x_masks;

                        dst_trans_p.scales = scales;
                        dst_trans_p.bias = bia;

                        dst_trans_->ker_(&dst_trans_p);
                    }
                }
            });
}

template <data_type_t dst_data_type>
void jit_avx512_core_u8s8s32x_wino_convolution_fwd_t<
        dst_data_type>::execute_forward_small_mb(const src_data_t *src,
        const wei_data_t *wei, const char *bia, dst_data_t *dst,
        const memory_tracking::grantor_t &scratchpad) const {
    const auto &jcp = kernel_->jcp;
    const float *oscales = adjust_oscales(scratchpad);

    auto dst_bias = (const acc_data_t *)(wei + jcp.size_wino_wei);
    auto wino_src = scratchpad.template get<src_data_t>(key_wino_V);
    auto wino_dst = scratchpad.template get<acc_data_t>(key_wino_M);

<<<<<<< HEAD
    for (int mbb = 0; mbb < jcp.nb_mb; mbb++) {
        for (int tile_y = 0; tile_y < jcp.oh; tile_y += jcp.yb) {
            for (int tile_x = 0; tile_x < jcp.ow; tile_x += jcp.xb) {
                /* transformation of input tensor to winograd domain */
                parallel_nd(div_up(jcp.yb, 2), div_up(jcp.xb, 2), jcp.mb_block,
                        [&](int y_in_block_b, int x_in_block_b, int mb) {
                            int y_in_block = y_in_block_b * 2;
                            int x_in_block = x_in_block_b * 2;

                            auto src_trans_p
                                    = jit_avx512_core_u8s8s32x_wino_conv_src_trans_t::
                                            call_params_t();

                            uint16_t v_y_masks[4], v_x_masks[4];

                            int y = y_in_block + tile_y;
                            int x = x_in_block + tile_x;
                            int m = (mb * (jcp.yb / 2) + (y_in_block / 2))
                                            * (jcp.xb / 2)
                                    + (x_in_block / 2);

                            int v_ys = nstl::max(0, jcp.t_pad - y);
                            int v_ye = nstl::min(jcp.alpha,
                                    nstl::max(0, jcp.ih + jcp.t_pad - y));

                            int v_xs = nstl::max(0, jcp.l_pad - x);
                            int v_xe = nstl::min(jcp.alpha,
                                    nstl::max(0, jcp.iw + jcp.l_pad - x));

#pragma unroll(4)
                            for (int i = 0; i < jcp.alpha; i++) {
                                v_y_masks[i] = uint16_t(
                                        i < v_ys || i >= v_ye ? 0 : 0xffff);
                                v_x_masks[i] = uint16_t(
                                        i < v_xs || i >= v_xe ? 0 : 0xffff);
                            }
                            auto local_s = src
                                    + (mbb * jcp.mb_block + mb) * jcp.ih
                                            * jcp.iw * jcp.ic
                                    + y * jcp.iw * jcp.ic + x * jcp.ic;
                            auto local_w = wino_src + m * jcp.ic;

                            src_trans_p.src = local_s;
                            src_trans_p.wino_src = local_w;
                            src_trans_p.v_y_masks = v_y_masks;
                            src_trans_p.v_x_masks = v_x_masks;

                            src_trans_->ker_(&src_trans_p);
                        });

                /* gemms */
                parallel_nd(16, jcp.n_chunks, [&](int tile_ij, int nnb) {
                    auto gemm_p = jit_avx512_core_u8s8s32x_wino_conv_fwd_ker_t::
                            call_params_t();

                    gemm_p.src = wino_src + jcp.inp_stride * tile_ij;
                    gemm_p.dst = wino_dst + jcp.out_stride * tile_ij
                            + nnb * jcp.n2_block * jcp.n_block;
                    gemm_p.wei = wei + jcp.wei_stride * tile_ij
                            + nnb * jcp.n2_block * jcp.n_block * jcp.K;
                    gemm_p.dst_b = dst_bias + jcp.bia_stride * tile_ij
                            + nnb * jcp.n2_block * jcp.n_block;

                    kernel_->ker_(&gemm_p);
                });

                /* transformation from winograd domain to output tensor */
                parallel_nd(div_up(jcp.yb, 2), div_up(jcp.xb, 2), jcp.mb_block,
                        [&](int y_in_block_b, int x_in_block_b, int mb) {
                            int y_in_block = y_in_block_b * 2;
                            int x_in_block = x_in_block_b * 2;

                            auto dst_trans_p
                                    = jit_avx512_core_u8s8s32x_wino_conv_dst_trans_t::
                                            call_params_t();

                            uint16_t v_y_masks[2], v_x_masks[2];

                            int y = y_in_block + tile_y;
                            int x = x_in_block + tile_x;
                            int m = (mb * (jcp.yb / 2) + (y_in_block / 2))
                                            * (jcp.xb / 2)
                                    + (x_in_block / 2);

#pragma unroll(2)
                            for (int i = 0; i < jcp.m; i++) {
                                v_x_masks[i]
                                        = uint16_t(x + i < jcp.ow ? 0xffff : 0);
                                v_y_masks[i]
                                        = uint16_t(y + i < jcp.oh ? 0xffff : 0);
                            }
                            auto local_d = dst
                                    + (mbb * jcp.mb_block + mb) * jcp.oh
                                            * jcp.ow * jcp.oc
                                    + y * jcp.ow * jcp.oc + x * jcp.oc;
                            auto local_w = wino_dst + m * jcp.oc;

                            auto scales = oscales;
                            dst_trans_p.dst = local_d;
                            dst_trans_p.wino_dst = local_w;
                            dst_trans_p.v_y_masks = v_y_masks;
                            dst_trans_p.v_x_masks = v_x_masks;

                            dst_trans_p.scales = scales;
                            dst_trans_p.bias = bia;

                            dst_trans_->ker_(&dst_trans_p);
                        });
            }
        }
=======
    for_(int mbb = 0; mbb < jcp.nb_mb; mbb++)
    for_(int tile_y = 0; tile_y < jcp.oh; tile_y += jcp.yb)
    for (int tile_x = 0; tile_x < jcp.ow; tile_x += jcp.xb) {
        /* transformation of input tensor to winograd domain */
        parallel_nd(div_up(jcp.yb, 2), div_up(jcp.xb, 2), jcp.mb_block,
                [&](int y_in_block_b, int x_in_block_b, int mb) {
                    int y_in_block = y_in_block_b * 2;
                    int x_in_block = x_in_block_b * 2;

                    auto src_trans_p
                            = jit_avx512_core_u8s8s32x_wino_conv_src_trans_t::
                                    call_params_t();

                    uint16_t v_y_masks[4], v_x_masks[4];

                    int y = y_in_block + tile_y;
                    int x = x_in_block + tile_x;
                    int m = (mb * (jcp.yb / 2) + (y_in_block / 2))
                                    * (jcp.xb / 2)
                            + (x_in_block / 2);

                    int v_ys = nstl::max(0, jcp.t_pad - y);
                    int v_ye = nstl::min(
                            jcp.alpha, nstl::max(0, jcp.ih + jcp.t_pad - y));

                    int v_xs = nstl::max(0, jcp.l_pad - x);
                    int v_xe = nstl::min(
                            jcp.alpha, nstl::max(0, jcp.iw + jcp.l_pad - x));

#pragma unroll(4)
                    for (int i = 0; i < jcp.alpha; i++) {
                        v_y_masks[i]
                                = uint16_t(i < v_ys || i >= v_ye ? 0 : 0xffff);
                        v_x_masks[i]
                                = uint16_t(i < v_xs || i >= v_xe ? 0 : 0xffff);
                    }
                    auto local_s = src
                            + (mbb * jcp.mb_block + mb) * jcp.ih * jcp.iw
                                    * jcp.ic
                            + y * jcp.iw * jcp.ic + x * jcp.ic;
                    auto local_w = wino_src + m * jcp.ic;

                    src_trans_p.src = local_s;
                    src_trans_p.wino_src = local_w;
                    src_trans_p.v_y_masks = v_y_masks;
                    src_trans_p.v_x_masks = v_x_masks;

                    src_trans_->ker_(&src_trans_p);
                });

        /* gemms */
        parallel_nd(16, jcp.n_chunks, [&](int tile_ij, int nnb) {
            auto gemm_p = jit_avx512_core_u8s8s32x_wino_conv_fwd_ker_t::
                    call_params_t();

            gemm_p.src = wino_src + jcp.inp_stride * tile_ij;
            gemm_p.dst = wino_dst + jcp.out_stride * tile_ij
                    + nnb * jcp.n2_block * jcp.n_block;
            gemm_p.wei = wei + jcp.wei_stride * tile_ij
                    + nnb * jcp.n2_block * jcp.n_block * jcp.K;
            gemm_p.dst_b = dst_bias + jcp.bia_stride * tile_ij
                    + nnb * jcp.n2_block * jcp.n_block;

            kernel_->ker_(&gemm_p);
        });

        /* transformation from winograd domain to output tensor */
        parallel_nd(div_up(jcp.yb, 2), div_up(jcp.xb, 2), jcp.mb_block,
                [&](int y_in_block_b, int x_in_block_b, int mb) {
                    int y_in_block = y_in_block_b * 2;
                    int x_in_block = x_in_block_b * 2;

                    auto dst_trans_p
                            = jit_avx512_core_u8s8s32x_wino_conv_dst_trans_t::
                                    call_params_t();

                    uint16_t v_y_masks[2], v_x_masks[2];

                    int y = y_in_block + tile_y;
                    int x = x_in_block + tile_x;
                    int m = (mb * (jcp.yb / 2) + (y_in_block / 2))
                                    * (jcp.xb / 2)
                            + (x_in_block / 2);

#pragma unroll(2)
                    for (int i = 0; i < jcp.m; i++) {
                        v_x_masks[i] = uint16_t(x + i < jcp.ow ? 0xffff : 0);
                        v_y_masks[i] = uint16_t(y + i < jcp.oh ? 0xffff : 0);
                    }
                    auto local_d = dst
                            + (mbb * jcp.mb_block + mb) * jcp.oh * jcp.ow
                                    * jcp.oc
                            + y * jcp.ow * jcp.oc + x * jcp.oc;
                    auto local_w = wino_dst + m * jcp.oc;

                    auto scales = oscales;
                    dst_trans_p.dst = local_d;
                    dst_trans_p.wino_dst = local_w;
                    dst_trans_p.v_y_masks = v_y_masks;
                    dst_trans_p.v_x_masks = v_x_masks;

                    dst_trans_p.scales = scales;
                    dst_trans_p.bias = bia;

                    dst_trans_->ker_(&dst_trans_p);
                });
>>>>>>> 56ef626d
    }
}

template struct jit_avx512_core_u8s8s32x_wino_convolution_fwd_t<data_type::s8>;
template struct jit_avx512_core_u8s8s32x_wino_convolution_fwd_t<data_type::u8>;
template struct jit_avx512_core_u8s8s32x_wino_convolution_fwd_t<data_type::s32>;
template struct jit_avx512_core_u8s8s32x_wino_convolution_fwd_t<data_type::f32>;

} // namespace cpu
} // namespace impl
} // namespace mkldnn<|MERGE_RESOLUTION|>--- conflicted
+++ resolved
@@ -1173,118 +1173,6 @@
     auto wino_src = scratchpad.template get<src_data_t>(key_wino_V);
     auto wino_dst = scratchpad.template get<acc_data_t>(key_wino_M);
 
-<<<<<<< HEAD
-    for (int mbb = 0; mbb < jcp.nb_mb; mbb++) {
-        for (int tile_y = 0; tile_y < jcp.oh; tile_y += jcp.yb) {
-            for (int tile_x = 0; tile_x < jcp.ow; tile_x += jcp.xb) {
-                /* transformation of input tensor to winograd domain */
-                parallel_nd(div_up(jcp.yb, 2), div_up(jcp.xb, 2), jcp.mb_block,
-                        [&](int y_in_block_b, int x_in_block_b, int mb) {
-                            int y_in_block = y_in_block_b * 2;
-                            int x_in_block = x_in_block_b * 2;
-
-                            auto src_trans_p
-                                    = jit_avx512_core_u8s8s32x_wino_conv_src_trans_t::
-                                            call_params_t();
-
-                            uint16_t v_y_masks[4], v_x_masks[4];
-
-                            int y = y_in_block + tile_y;
-                            int x = x_in_block + tile_x;
-                            int m = (mb * (jcp.yb / 2) + (y_in_block / 2))
-                                            * (jcp.xb / 2)
-                                    + (x_in_block / 2);
-
-                            int v_ys = nstl::max(0, jcp.t_pad - y);
-                            int v_ye = nstl::min(jcp.alpha,
-                                    nstl::max(0, jcp.ih + jcp.t_pad - y));
-
-                            int v_xs = nstl::max(0, jcp.l_pad - x);
-                            int v_xe = nstl::min(jcp.alpha,
-                                    nstl::max(0, jcp.iw + jcp.l_pad - x));
-
-#pragma unroll(4)
-                            for (int i = 0; i < jcp.alpha; i++) {
-                                v_y_masks[i] = uint16_t(
-                                        i < v_ys || i >= v_ye ? 0 : 0xffff);
-                                v_x_masks[i] = uint16_t(
-                                        i < v_xs || i >= v_xe ? 0 : 0xffff);
-                            }
-                            auto local_s = src
-                                    + (mbb * jcp.mb_block + mb) * jcp.ih
-                                            * jcp.iw * jcp.ic
-                                    + y * jcp.iw * jcp.ic + x * jcp.ic;
-                            auto local_w = wino_src + m * jcp.ic;
-
-                            src_trans_p.src = local_s;
-                            src_trans_p.wino_src = local_w;
-                            src_trans_p.v_y_masks = v_y_masks;
-                            src_trans_p.v_x_masks = v_x_masks;
-
-                            src_trans_->ker_(&src_trans_p);
-                        });
-
-                /* gemms */
-                parallel_nd(16, jcp.n_chunks, [&](int tile_ij, int nnb) {
-                    auto gemm_p = jit_avx512_core_u8s8s32x_wino_conv_fwd_ker_t::
-                            call_params_t();
-
-                    gemm_p.src = wino_src + jcp.inp_stride * tile_ij;
-                    gemm_p.dst = wino_dst + jcp.out_stride * tile_ij
-                            + nnb * jcp.n2_block * jcp.n_block;
-                    gemm_p.wei = wei + jcp.wei_stride * tile_ij
-                            + nnb * jcp.n2_block * jcp.n_block * jcp.K;
-                    gemm_p.dst_b = dst_bias + jcp.bia_stride * tile_ij
-                            + nnb * jcp.n2_block * jcp.n_block;
-
-                    kernel_->ker_(&gemm_p);
-                });
-
-                /* transformation from winograd domain to output tensor */
-                parallel_nd(div_up(jcp.yb, 2), div_up(jcp.xb, 2), jcp.mb_block,
-                        [&](int y_in_block_b, int x_in_block_b, int mb) {
-                            int y_in_block = y_in_block_b * 2;
-                            int x_in_block = x_in_block_b * 2;
-
-                            auto dst_trans_p
-                                    = jit_avx512_core_u8s8s32x_wino_conv_dst_trans_t::
-                                            call_params_t();
-
-                            uint16_t v_y_masks[2], v_x_masks[2];
-
-                            int y = y_in_block + tile_y;
-                            int x = x_in_block + tile_x;
-                            int m = (mb * (jcp.yb / 2) + (y_in_block / 2))
-                                            * (jcp.xb / 2)
-                                    + (x_in_block / 2);
-
-#pragma unroll(2)
-                            for (int i = 0; i < jcp.m; i++) {
-                                v_x_masks[i]
-                                        = uint16_t(x + i < jcp.ow ? 0xffff : 0);
-                                v_y_masks[i]
-                                        = uint16_t(y + i < jcp.oh ? 0xffff : 0);
-                            }
-                            auto local_d = dst
-                                    + (mbb * jcp.mb_block + mb) * jcp.oh
-                                            * jcp.ow * jcp.oc
-                                    + y * jcp.ow * jcp.oc + x * jcp.oc;
-                            auto local_w = wino_dst + m * jcp.oc;
-
-                            auto scales = oscales;
-                            dst_trans_p.dst = local_d;
-                            dst_trans_p.wino_dst = local_w;
-                            dst_trans_p.v_y_masks = v_y_masks;
-                            dst_trans_p.v_x_masks = v_x_masks;
-
-                            dst_trans_p.scales = scales;
-                            dst_trans_p.bias = bia;
-
-                            dst_trans_->ker_(&dst_trans_p);
-                        });
-            }
-        }
-=======
     for_(int mbb = 0; mbb < jcp.nb_mb; mbb++)
     for_(int tile_y = 0; tile_y < jcp.oh; tile_y += jcp.yb)
     for (int tile_x = 0; tile_x < jcp.ow; tile_x += jcp.xb) {
@@ -1391,7 +1279,6 @@
 
                     dst_trans_->ker_(&dst_trans_p);
                 });
->>>>>>> 56ef626d
     }
 }
 
