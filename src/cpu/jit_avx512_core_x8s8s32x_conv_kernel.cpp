/*******************************************************************************
* Copyright 2016-2018 Intel Corporation
*
* Licensed under the Apache License, Version 2.0 (the "License");
* you may not use this file except in compliance with the License.
* You may obtain a copy of the License at
*
*     http://www.apache.org/licenses/LICENSE-2.0
*
* Unless required by applicable law or agreed to in writing, software
* distributed under the License is distributed on an "AS IS" BASIS,
* WITHOUT WARRANTIES OR CONDITIONS OF ANY KIND, either express or implied.
* See the License for the specific language governing permissions and
* limitations under the License.
*******************************************************************************/

#include "c_types_map.hpp"
#include "memory_tracking.hpp"
#include "nstl.hpp"
#include "type_helpers.hpp"
#include "utils.hpp"

#include "memory.hpp"

#include "jit_avx512_core_x8s8s32x_conv_kernel.hpp"

#define GET_OFF(field) offsetof(jit_conv_call_s, field)

namespace mkldnn {
namespace impl {
namespace cpu {

using namespace mkldnn::impl::memory_tracking::names;
using namespace mkldnn::impl::utils;
using namespace Xbyak;

namespace {
void pick_loop_order(jit_conv_conf_t &jcp, int nthr) {
    jcp.loop_order = loop_cwgn;
    if (jcp.ngroups > 1) {
        jcp.loop_order = loop_ngcw;
        if (jcp.mb < nthr)
            jcp.loop_order = jcp.ndims == 3 ? loop_nwcg : loop_nhwcg;
    }
}
} // namespace

template <typename Vmm>
bool _jit_avx512_core_x8s8s32x_fwd_kernel<Vmm>::maybe_eltwise(int position) {
    using namespace primitive_kind;
    const auto &p = attr_.post_ops_;

    if (position == 0) {
        /* eltwise before sum */
        return p.contain(eltwise, 0);
    } else if (position == 1) {
        /* eltwise after sum */
        return p.contain(sum, 0) && p.contain(eltwise, 1);
    }

    return false;
}

template <typename Vmm>
void _jit_avx512_core_x8s8s32x_fwd_kernel<Vmm>::prepare_output(int ur_w) {
    int nb_oc_block
            = jcp.is_depthwise ? jcp.nb_ch_blocking : jcp.nb_oc_blocking;
    for (int k = 0; k < nb_oc_block; k++)
        for (int j = 0; j < ur_w; j++) {
            Vmm vmm = vmm_out(j, k);
            vpxord(vmm, vmm, vmm);
        }
    if (jcp.signed_input) {
        xor_(reg_scratch, reg_scratch);
        if (jcp.is_depthwise && !jcp.is_fast_depthwise) {
            Reg32 _t32 = reg_scratch.cvt32();
            mov(_t32, (uint32_t)128);
            vpbroadcastd(vmm_shift, _t32);
        } else {
            Reg8 _t8 = reg_scratch.cvt8();
            mov(_t8, (int8_t)128);
            vpbroadcastb(vmm_shift, _t8);
        }
    }
}

template <typename Vmm>
const Vmm _jit_avx512_core_x8s8s32x_fwd_kernel<Vmm>::vmm_mask(
        const Vmm vmm_in, bool mask_flag, bool store) {
    return vmm_in;
}

template <>
const Zmm _jit_avx512_core_x8s8s32x_fwd_kernel<Zmm>::vmm_mask(
        const Zmm zmm_in, bool mask_flag, bool store) {
    return mask_flag ? (store ? zmm_in | ktail_mask : zmm_in | ktail_mask | T_z)
                     : zmm_in;
}

template <typename Vmm>
void _jit_avx512_core_x8s8s32x_fwd_kernel<Vmm>::cvt2ps(data_type_t type_in,
        const Vmm vmm_in, const Operand &op, bool mask_flag) {
    //const Vmm vmm = mask_flag ? vmm_in | ktail_mask | T_z : vmm_in;
    const Vmm vmm = vmm_mask(vmm_in, mask_flag);
    switch (type_in) {
        case data_type::f32:
        case data_type::s32: vmovups(vmm, op); break;
        case data_type::s8: vpmovsxbd(vmm, op); break;
        case data_type::u8: vpmovzxbd(vmm, op); break;
        default: assert(!"unsupported data type");
    }
    if (type_in != data_type::f32) vcvtdq2ps(vmm_in, vmm_in);
}

template <typename Vmm>
void _jit_avx512_core_x8s8s32x_fwd_kernel<Vmm>::compute_eltwise(int ur_w) {
    int nb_oc_block
            = jcp.is_depthwise ? jcp.nb_ch_blocking : jcp.nb_oc_blocking;
    if (ur_w == jcp.ur_w)
        eltwise_injector_->compute_vector_range(0, nb_oc_block * jcp.ur_w);
    else
        for (int k = 0; k < nb_oc_block; k++)
            eltwise_injector_->compute_vector_range(
                    k * jcp.ur_w, k * jcp.ur_w + ur_w);
}

template <typename Vmm>
void _jit_avx512_core_x8s8s32x_fwd_kernel<Vmm>::store_output(
        int ur_w, bool last_oc_block_flag) {
    int nb_oc_block
            = jcp.is_depthwise ? jcp.nb_ch_blocking : jcp.nb_oc_blocking;
    int oc_block = jcp.is_depthwise ? jcp.ch_block : jcp.oc_block;

    mov(reg_bias, ptr[param1 + GET_OFF(bias)]);
    mov(reg_ptr_scales, ptr[param1 + GET_OFF(scales)]);
    if (jcp.signed_input)
        mov(reg_compensation, ptr[param1 + GET_OFF(compensation)]);

    const auto &p = attr_.post_ops_;
    const int sum_idx = p.find(primitive_kind::sum);
    const float *p_sum_scale = nullptr;
    if (sum_idx != -1) {
        const auto &p_entry = p.entry_[sum_idx];
        p_sum_scale = &p_entry.sum.scale;
    }

    if (p_sum_scale && *p_sum_scale != 1.f)
        mov(reg_ptr_sum_scale, (size_t)p_sum_scale);

    if (jcp.signed_input && jcp.ver != ver_vnni) {
        /* put 'wei_adj_scale = 0.5' for bias calculation */
        mov(reg_bias_alpha, float2int(jcp.wei_adj_scale));
        vmovq(xmm_bias_alpha(), reg_bias_alpha);
        vbroadcastss(vmm_bias_alpha(), xmm_bias_alpha());
    }

    for (int k = 0; k < nb_oc_block; k++) {
        const bool mask_flag = last_oc_block_flag && k == nb_oc_block - 1;
        int scale_offset = jcp.is_oc_scale * (sizeof(float) * k * oc_block);
        if (jcp.with_bias) {
            int bias_offset = jcp.typesize_bia * k * oc_block;
            auto bias_addr = EVEX_compress_addr(reg_bias, bias_offset);

            cvt2ps(jcp.bia_dt, vmm_bias, bias_addr, mask_flag);
            if (jcp.signed_input && jcp.ver != ver_vnni) /* bias *= 0.5 */
                vmulps(vmm_bias, vmm_bias, vmm_bias_alpha());
        }
        if (jcp.signed_input) {
            int comp_offset = sizeof(int32_t) * k * oc_block;
            auto comp_addr = EVEX_compress_addr(reg_compensation, comp_offset);

            cvt2ps(data_type::s32, vmm_comp, comp_addr, mask_flag);
        }
        /* add to zmm_accum: compensation, bias and permute */
        for (int j = 0; j < ur_w; j++) {
            Vmm vmm = vmm_out(j, k);
            if (jcp.is_fast_depthwise)
                vpermd(zmm_out(j, k), zmm_permute, zmm_out(j, k));
            vcvtdq2ps(vmm, vmm);
            if (jcp.signed_input) vaddps(vmm, vmm, vmm_comp);
            if (jcp.with_bias) vaddps(vmm, vmm, vmm_bias);

            const Vmm vmm_k = vmm_mask(vmm, mask_flag);
            vmulps(vmm_k, vmm,
                    EVEX_compress_addr(reg_ptr_scales, scale_offset));
        }
    }

    /* Do post-ops */
    if (maybe_eltwise(0)) compute_eltwise(ur_w);
    if (p_sum_scale) { // post_op: sum
        for (int k = 0; k < nb_oc_block; k++) {
            const bool mask_flag = last_oc_block_flag && k == nb_oc_block - 1;
            for (int j = 0; j < ur_w; j++) {
                int aux_output_offset = jcp.typesize_out
                        * (k * oc_block
                                + j * jcp.oc_without_padding * jcp.ngroups);
                auto addr = EVEX_compress_addr(reg_out, aux_output_offset);
                Vmm vmm = vmm_out(j, k);
                cvt2ps(jcp.dst_dt, vmm_prev_dst, addr, mask_flag);
                if (*p_sum_scale == 1.f)
                    vaddps(vmm, vmm_prev_dst);
                else
                    vfmadd231ps(vmm, vmm_prev_dst, zword_b[reg_ptr_sum_scale]);
            }
        }
    }
    if (maybe_eltwise(1)) compute_eltwise(ur_w);

    /* write out register to output_addr */
    for (int k = 0; k < nb_oc_block; k++) {
        const bool mask_flag = last_oc_block_flag && k == nb_oc_block - 1;
        for (int j = 0; j < ur_w; j++) {
            Vmm vmm = vmm_out(j, k);
            if (jcp.dst_dt == data_type::u8) {
                vpxord(vmm_zero, vmm_zero, vmm_zero);
                vmaxps(vmm, vmm_zero, vmm);
            }

            if (jcp.dst_dt != data_type::f32) {
                /* Note: using Zmm for rounding in Xmm/Ymm kernel
                   because there is no instruction to do rounding
                   from Xmm/Ymm -> Xmm/Ymm.
                   Embedded rounding is not supported for Xmm.
                   TODO: maybe avoid Zmm if it helps performance.*/
                Zmm zmm = zmm_out(j, k);
                vcvtps2dq(zmm, zmm);
            }
        }

        for (int j = 0; j < ur_w; j++) {
            int aux_output_offset = jcp.typesize_out
                    * (k * oc_block + j * jcp.oc_without_padding * jcp.ngroups);
            auto addr = EVEX_compress_addr(reg_out, aux_output_offset);

            Vmm vmm = vmm_out(j, k);
            const Vmm r_vmm = vmm_mask(vmm, mask_flag, true);

            switch (jcp.dst_dt) {
                case data_type::f32:
                case data_type::s32: vmovups(addr, r_vmm); break;
                case data_type::s8: vpmovsdb(addr, r_vmm); break;
                case data_type::u8: vpmovusdb(addr, r_vmm); break;
                default: assert(!"unknown dst_dt");
            }
        }
    }
}

template <typename Vmm>
void _jit_avx512_core_x8s8s32x_fwd_kernel<Vmm>::compute_ker_dw(int ur_w,
        int pad_l, int pad_r, ic_block_t last_ic_block_flag, bool h_padded) {
    assert(!"invalid group blocking for depthwise convolution");
}

template <>
void _jit_avx512_core_x8s8s32x_fwd_kernel<Zmm>::compute_ker_dw(int ur_w,
        int pad_l, int pad_r, ic_block_t last_ic_block_flag, bool h_padded) {

    auto input_spatial_index = [=](int oi, int ki) {
        return (ki * (jcp.dilate_w + 1) + oi * jcp.stride_w - pad_l);
    };

    auto input_offset2 = [=](int ii, int ci) {
        return jcp.typesize_in * (ii * jcp.ngroups + ci * jcp.ch_block);
    };

    auto input_offset3 = [=](int oi, int ci, int ki) {
        return jcp.typesize_in * input_offset2(input_spatial_index(oi, ki), ci);
    };

    auto kernel_offset = [=](int ci, int ki) {
        return jcp.typesize_in * ((ci * jcp.kh * jcp.kw + ki) * jcp.ch_block);
    };

    auto compute = [=](Zmm vreg_acc, Zmm vreg_wei, Zmm vreg_src) {
        // okay for depthwise since src is zero-extended
        if (jcp.ver == ver_vnni) {
            vpdpbusd(vreg_acc, vreg_src, vreg_wei);
        } else {
            vpmaddwd(zmm_tmp, vreg_src, vreg_wei);
            vpaddd(vreg_acc, vreg_acc, zmm_tmp);
        }
    };

    int ii_start = 0;
    int ii_end = -1;
    if (jcp.is_resrc_depthwise && !h_padded) {
        // find bounds of input spatial indices
        bool first = true;
        for (int ki = 0; ki < jcp.kw; ki++) {
            int oi_start = get_ow_start(ki, pad_l);
            int oi_end = get_ow_end(ur_w, ki, pad_r);
            for (int oi = oi_start; oi < oi_end; oi++) {
                int ii = input_spatial_index(oi, ki);
                if (first || ii < ii_start) ii_start = ii;
                if (first || ii > ii_end) ii_end = ii;
                first = false;
            }
        }
    }

    if (jcp.signed_input) {
        vpxord(zmm_shifted_zero, zmm_shifted_zero, zmm_shifted_zero);
        vpaddb(zmm_shifted_zero, zmm_shifted_zero, vmm_shift);
    }
    for (int ci = 0; ci < jcp.nb_ch_blocking; ci++) {
        const bool mask_flag = last_ic_block_flag != no_last_block
                && ci == jcp.nb_ch_blocking - 1;
        if (jcp.is_resrc_depthwise && !h_padded) {
            // now we can load input once and reuse up to jcp.kw times
            for (int ii = ii_start; ii <= ii_end; ii++) {
                int aux_input_offset = input_offset2(ii, ci);
                const Zmm zmm_inp_tmp = zmm_inp(ii, jcp.nb_ch_blocking);
                const Zmm zmm_inp_msk = mask_flag
                        ? zmm_inp_tmp | ktail_mask | T_z
                        : zmm_inp_tmp;
                if (jcp.is_fast_depthwise) {
                    assert(!mask_flag);
                    vbroadcasti32x4(zmm_inp_msk,
                            EVEX_compress_addr(aux_reg_inp, aux_input_offset));
                } else {
                    vpmovzxbd(zmm_inp_msk,
                            EVEX_compress_addr(aux_reg_inp, aux_input_offset));
                }
                if (jcp.signed_input)
                    vpaddb(zmm_inp_tmp, zmm_inp_tmp, vmm_shift);
            }
        }
        for (int ki = 0; ki < jcp.kw; ki++) {
            int aux_kernel_offset = kernel_offset(ci, ki);
            if (jcp.is_fast_depthwise) {
                vbroadcasti32x4(zmm_wei,
                        EVEX_compress_addr(aux_reg_ker, aux_kernel_offset));
                vmovdqu8(zmm_wei | kblend_mask | T_z, zmm_wei);
            } else {
                vpmovsxbd(zmm_wei,
                        EVEX_compress_addr(aux_reg_ker, aux_kernel_offset));
            }
            if (h_padded) {
                assert(jcp.signed_input);
                for (int oi = 0; oi < ur_w; oi++)
                    compute(zmm_out(oi, ci), zmm_wei, zmm_shifted_zero);
            } else {
                const Zmm r_zmm_src
                        = mask_flag ? zmm_src | ktail_mask : zmm_src;
                int oi_start = get_ow_start(ki, pad_l);
                int oi_end = get_ow_end(ur_w, ki, pad_r);
                int start_ = jcp.signed_input ? 0 : oi_start;
                int end_ = jcp.signed_input ? ur_w : oi_end;
                for (int oi = start_; oi < end_; oi++) {
                    if (oi >= oi_start && oi < oi_end) {
                        if (jcp.is_resrc_depthwise) {
                            int ii = input_spatial_index(oi, ki);
                            zmm_src = zmm_inp(ii, jcp.nb_ch_blocking);
                        } else {
                            int aux_input_offset = input_offset3(oi, ci, ki);
                            if (jcp.is_fast_depthwise) {
                                assert(!mask_flag);
                                vbroadcasti32x4(r_zmm_src,
                                        EVEX_compress_addr(
                                                aux_reg_inp, aux_input_offset));
                            } else {
                                vpmovzxbd(r_zmm_src,
                                        EVEX_compress_addr(
                                                aux_reg_inp, aux_input_offset));
                            }
                            if (jcp.signed_input)
                                vpaddb(zmm_src, zmm_src, vmm_shift);
                        }
                    } else if (jcp.signed_input) {
                        zmm_src = zmm_shifted_zero;
                    }
                    compute(zmm_out(oi, ci), zmm_wei, zmm_src);
                }
            }
        }
    }
}

template <typename Vmm>
void _jit_avx512_core_x8s8s32x_fwd_kernel<Vmm>::compute_ker(int ur_w, int pad_l,
        int pad_r, ic_block_t last_ic_block_flag, bool h_padded) {
    if (jcp.is_depthwise)
        return compute_ker_dw(ur_w, pad_l, pad_r, last_ic_block_flag, h_padded);

    int kw = jcp.kw;
    int stride_w = jcp.stride_w;
    int ic_block = jcp.ic_block;
    int oc_block = jcp.oc_block;
    int ch_block_all = jcp.ch_block * ic_block * oc_block;

    int nb_oc_block = jcp.nb_oc_blocking;

    auto input_offset = [=](int oi, int ic, int ki) {
        return jcp.typesize_in
                * ((ki * (jcp.dilate_w + 1) + oi * stride_w - pad_l)
                                * jcp.ic_without_padding * jcp.ngroups
                        + 4 * ic);
    };
    auto kernel_offset = [=](int ii, int ic, int ki) {
        return jcp.typesize_in
                * ((ii * jcp.nb_ic * jcp.kh * jcp.kw + ki) * ch_block_all
                        + 4 * ic * oc_block);
    };
    auto compute = [=](Vmm vreg_acc, Vmm vreg_wei, Vmm vreg_src) {
        if (jcp.ver == ver_vnni) {
            vpdpbusd(vreg_acc, vreg_src, vreg_wei);
        } else {
            vpmaddubsw(vmm_tmp, vreg_src, vreg_wei);
            vpmaddwd(vmm_tmp, vmm_tmp, vmm_one);
            vpaddd(vreg_acc, vreg_acc, vmm_tmp);
        }
    };

    for (int ki = 0; ki < kw; ki++) {
        int jj_start = get_ow_start(ki, pad_l);
        int jj_end = get_ow_end(ur_w, ki, pad_r);
        int tail_size = jcp.ic_without_padding % 4;
        int _start = (jcp.signed_input) ? 0 : jj_start;
        int _end = (jcp.signed_input) ? ur_w : jj_end;
        /* Skip the last loads of input if (ic%16)/4 < ic_block/4 */
        int icb = (last_ic_block_flag != no_last_block)
                ? div_up((jcp.ic_without_padding % ic_block), 4)
                : ic_block / 4;
        for (int ic = 0; ic < icb; ic++) {
            if (h_padded == true) {
                /* fill padded area with shifted values */
                Vmm inp = vmm_inp(0, nb_oc_block);
                vpxord(inp, inp, inp);
                vpaddb(inp, inp, vmm_shift);
            } else {
                for (int jj = _start; jj < _end; jj++) {
                    int aux_input_offset = input_offset(jj, ic, ki);
                    if (jj >= jj_start && jj < jj_end) {
                        if (last_ic_block_flag == last_sp_block
                                && tail_size != 0 && ic == icb - 1) {
                            Xmm xmm_tmp
                                    = Xmm(vmm_inp(jj, nb_oc_block).getIdx());
                            for (int r = 0; r < tail_size; ++r)
                                vpinsrb(xmm_tmp, xmm_tmp,
                                        ptr[aux_reg_inp + aux_input_offset + r],
                                        r);
                            vpbroadcastd(vmm_inp(jj, nb_oc_block), xmm_tmp);
                        } else {
                            vpbroadcastd(vmm_inp(jj, nb_oc_block),
                                    EVEX_compress_addr(
                                            aux_reg_inp, aux_input_offset));
                        }
                        if (jcp.signed_input)
                            vpaddb(vmm_inp(jj, nb_oc_block),
                                    vmm_inp(jj, nb_oc_block), vmm_shift);
                    } else {
                        /* fill padded area with shifted values */
                        if (jcp.signed_input) {
                            Vmm inp = vmm_inp(jj, nb_oc_block);
                            vpxord(inp, inp, inp);
                            vpaddb(inp, inp, vmm_shift);
                        }
                    }
                }
            }
            for (int ii = 0; ii < nb_oc_block; ii++) {
                int aux_kernel_offset = kernel_offset(ii, ic, ki);
                vmovups(vmm_wei,
                        EVEX_compress_addr(aux_reg_ker, aux_kernel_offset));
                for (int jj = _start; jj < _end; jj++) {
                    Vmm inp = (h_padded == true) ? vmm_inp(0, nb_oc_block)
                                                 : vmm_inp(jj, nb_oc_block);
                    compute(vmm_out(jj, ii), vmm_wei, inp);
                }
            }
        }
    }
}

template <typename Vmm>
void _jit_avx512_core_x8s8s32x_fwd_kernel<Vmm>::kh_loop(
        int ur_w, int pad_l, int pad_r, ic_block_t last_ic_block_flag) {
    Label kh_label, skip_kh_loop;
    Label t_overflow_label, no_t_overflow_label, b_overflow_label,
            no_b_overflow_label;

    int ch_block_all = jcp.ch_block * jcp.ic_block * jcp.oc_block;
    int shift_kernel_ptr = jcp.typesize_in * jcp.kw * ch_block_all;
    int shift_input_ptr = jcp.typesize_in * (jcp.dilate_h + 1) * jcp.iw
            * jcp.ic_without_padding * jcp.ngroups;

    mov(aux_reg_inp, reg_inp);
    mov(aux_reg_ker, reg_ker);

    if (jcp.signed_input && jcp.ndims > 3) {
        mov(reg_overflow, ptr[param1 + GET_OFF(t_overflow)]);
        cmp(reg_overflow, 0);
        je(no_t_overflow_label, T_NEAR);
        L(t_overflow_label);
        {
            compute_ker(ur_w, pad_l, pad_r, last_ic_block_flag, true);

            add(aux_reg_ker, shift_kernel_ptr);
            dec(reg_overflow);
            cmp(reg_overflow, 0);
            jg(t_overflow_label, T_NEAR);
        }
        L(no_t_overflow_label);
    }
    mov(reg_kj, ptr[param1 + GET_OFF(kh_padding)]);
    if ((jcp.signed_input)
            || (!jcp.signed_input
                    && (jcp.kh - 1) * (jcp.dilate_h + 1)
                            < nstl::max(jcp.t_pad, jcp.b_pad))) {
        cmp(reg_kj, 0);
        je(skip_kh_loop, T_NEAR);
    }
    L(kh_label);
    {
        compute_ker(ur_w, pad_l, pad_r, last_ic_block_flag, false);

        add(aux_reg_ker, shift_kernel_ptr);
        add(aux_reg_inp, shift_input_ptr);
        dec(reg_kj);
        cmp(reg_kj, 0);
        jg(kh_label, T_NEAR);
    }
    L(skip_kh_loop);
    if (jcp.signed_input && jcp.ndims > 3) {
        mov(reg_overflow, ptr[param1 + GET_OFF(b_overflow)]);
        cmp(reg_overflow, 0);
        je(no_b_overflow_label, T_NEAR);
        L(b_overflow_label);
        {
            compute_ker(ur_w, pad_l, pad_r, last_ic_block_flag, true);

            add(aux_reg_ker, shift_kernel_ptr);
            dec(reg_overflow);
            cmp(reg_overflow, 0);
            jg(b_overflow_label, T_NEAR);
        }
        L(no_b_overflow_label);
    }
}

template <typename Vmm>
void _jit_avx512_core_x8s8s32x_fwd_kernel<Vmm>::icb_loop(
        int ur_w, int pad_l, int pad_r, bool is_last_sp_block) {
    prepare_output(ur_w);

    // IC loop
    Label icb_label;
    mov(reg_icb, jcp.nb_ic);
    L(icb_label);
    if (jcp.ngroups % jcp.ch_block != 0 || jcp.ic_without_padding != jcp.ic) {
        Label common_ker, end_ker;

        cmp(reg_icb, 1); // The last IC block
        jne(common_ker, T_NEAR);

        kh_loop(ur_w, pad_l, pad_r,
                is_last_sp_block ? last_sp_block : last_ic_block);
        jmp(end_ker, T_NEAR);

        L(common_ker);
        kh_loop(ur_w, pad_l, pad_r, no_last_block);

        L(end_ker);
    } else {
        kh_loop(ur_w, pad_l, pad_r, no_last_block);
    }
    // End of IC Loop
    int inp_step = jcp.ic_block;
    int ker_step = jcp.kh * jcp.kw * jcp.oc_block * jcp.ic_block;
    add(reg_inp, jcp.typesize_in * inp_step);
    add(reg_ker, jcp.typesize_in * ker_step);

    dec(reg_icb);
    cmp(reg_icb, 0);
    jg(icb_label, T_NEAR);

    sub(reg_inp, jcp.typesize_in * inp_step * jcp.nb_ic);
    sub(reg_ker, jcp.typesize_in * ker_step * jcp.nb_ic);

    if (jcp.ngroups % jcp.ch_block != 0 || jcp.oc_without_padding != jcp.oc) {
        Label common_store, end_store;

        if (jcp.is_depthwise)
            cmp(reg_oc_blocks, jcp.nb_ch - jcp.nb_ch_blocking);
        else
            cmp(reg_oc_blocks, jcp.nb_oc - jcp.nb_oc_blocking);

        jne(common_store, T_NEAR);

        store_output(ur_w, true); // last oc block
        jmp(end_store, T_NEAR);

        L(common_store);
        store_output(ur_w, false);

        L(end_store);
    } else {
        store_output(ur_w, false);
    }
}

template <typename Vmm>
void _jit_avx512_core_x8s8s32x_fwd_kernel<Vmm>::generate() {
    Label permute_index_table;
    int inp_shift_pad = jcp.typesize_in * (jcp.ur_w * jcp.stride_w - jcp.l_pad)
            * jcp.ic_without_padding * jcp.ngroups;
    int inp_shift_pad_second_block = -1 * jcp.typesize_in * jcp.l_pad
            * jcp.ic_without_padding * jcp.ngroups;
    int inp_shift = jcp.typesize_in
            * (jcp.ur_w * jcp.stride_w * jcp.ic_without_padding * jcp.ngroups);
    int out_shift = jcp.typesize_out
            * (jcp.ur_w * jcp.oc_without_padding * jcp.ngroups);
    preamble();

    if (jcp.is_depthwise) {
        int idx = jcp.max_regs_ur - 1;
        if (!jcp.is_resrc_depthwise) zmm_src = Zmm(++idx);
        if (jcp.ver != ver_vnni) zmm_tmp = Zmm(++idx);
        if (jcp.is_fast_depthwise) zmm_permute = Zmm(++idx);
        if (jcp.signed_input) {
            zmm_shifted_zero = Zmm(++idx);
            ++idx; // due to extra register used for shifts and compensations
        }
        assert(idx == ker_dw_reg_base_idx);
    }

    if (!jcp.is_depthwise && jcp.ver != ver_vnni) {
        xor_(reg_scratch, reg_scratch);
        Reg16 _t16 = reg_scratch.cvt16();
        mov(_t16, 0x1);
        vpbroadcastw(vmm_one, _t16);
    }

    mov(reg_inp, ptr[param1 + GET_OFF(src)]);
    mov(reg_out, ptr[param1 + GET_OFF(dst)]);
    mov(reg_ker, ptr[param1 + GET_OFF(filt)]);

    if (jcp.ngroups % jcp.ch_block != 0 || jcp.oc_without_padding != jcp.oc) {
        int tail_size = jcp.is_depthwise
                ? jcp.ngroups % jcp.ch_block
                : jcp.oc_without_padding % jcp.oc_block;
        int mask = (1 << tail_size) - 1;
        mov(reg_oc_blocks, ptr[param1 + GET_OFF(oc_blocks)]);
        Reg32 regw_tmp = reg_oi.cvt32();
        mov(regw_tmp, mask);
        kmovw(ktail_mask, regw_tmp);
    }
    if (jcp.is_fast_depthwise) {
        // prepare mask register for blending weights
        mov(reg_scratch, 0x8888444422221111);
        kmovq(kblend_mask, reg_scratch);
        // load permute indices from data section
        mov(reg_scratch, permute_index_table);
        vmovdqu32(zmm_permute, ptr[reg_scratch]);
    }

    int r_pad = nstl::max(0,
            (jcp.ow - 1) * jcp.stride_w + (jcp.kw - 1) * (jcp.dilate_w + 1)
                    - (jcp.iw + jcp.l_pad - 1));
    int n_oi = jcp.ow / jcp.ur_w;
    int r_pad1 = (jcp.ur_w * n_oi - 1) * jcp.stride_w
            + (jcp.kw - 1) * (jcp.dilate_w + 1) - (jcp.iw + jcp.l_pad - 1);

    if (jcp.nb_ow == 1) {
        if (r_pad1 > 0 || jcp.ur_w_tail == 0) n_oi--;

        xor_(reg_oi, reg_oi);
        if (jcp.ow == jcp.ur_w) {
            icb_loop(jcp.ur_w, jcp.l_pad, r_pad, true);
        } else {
            if (n_oi == 0) {
                icb_loop(jcp.ur_w, jcp.l_pad, r_pad1, jcp.ur_w_tail == 0);
                add(reg_inp, inp_shift_pad);
                add(reg_out, out_shift);
                if (jcp.ur_w_tail != 0) {
                    icb_loop(jcp.ur_w_tail, 0, r_pad, true);
                }
            } else {
                if (jcp.l_pad > 0) {
                    icb_loop(jcp.ur_w, jcp.l_pad, 0, false);
                    add(reg_inp, inp_shift_pad);
                    add(reg_out, out_shift);

                    inc(reg_oi);
                }
                if ((jcp.l_pad <= 0 && n_oi > 0)
                        || (jcp.l_pad > 0 && n_oi > 1)) {
                    Label ow_loop_label;
                    L(ow_loop_label);
                    {
                        icb_loop(jcp.ur_w, 0, 0, false);
                        add(reg_inp, inp_shift);
                        add(reg_out, out_shift);

                        inc(reg_oi);
                        cmp(reg_oi, n_oi);
                        jl(ow_loop_label, T_NEAR);
                    }
                }
                if (r_pad1 > 0 || jcp.ur_w_tail == 0) {
                    icb_loop(jcp.ur_w, 0, r_pad1, jcp.ur_w_tail == 0);
                    add(reg_inp, inp_shift);
                    add(reg_out, out_shift);
                }
                if (jcp.ur_w_tail != 0) {
                    icb_loop(jcp.ur_w_tail, 0, r_pad, true);
                }
            }
        }
    } else {
        // ow block is only processed.
        // Number of block is passed as parameter owb,
        // and padding processing depends on this number.
        Label end_label, last_oi_label, middle_ow_blocks_label, tail_label,
                oi_loop_label, oi_loop_end_label;

        assert(jcp.ow_block % jcp.ur_w == 0);
        int n_oi_not_last_ow_block = jcp.ow_block / jcp.ur_w;
        // to simplify code (and general regs usage),
        // size of ow block must be >= 2 * ur_w
        assert(n_oi_not_last_ow_block > 1);
        int n_oi_next_last_ow_block = n_oi_not_last_ow_block;
        int n_oi_first_ow_block = n_oi_not_last_ow_block;
        int n_oi_last_ow_block
                = (jcp.ow - jcp.ow_block * (jcp.nb_ow - 1)) / jcp.ur_w;
        // prepare right padding
        bool next_last_ow_block_padded = r_pad1 > 0 && n_oi_last_ow_block == 0;
        bool first_ow_block_padded
                = next_last_ow_block_padded && jcp.nb_ow == 2;
        bool last_ow_block_padded
                = (r_pad1 > 0 || jcp.ur_w_tail == 0) && n_oi_last_ow_block > 0;

        if (last_ow_block_padded)
            n_oi_last_ow_block--;
        else if (first_ow_block_padded)
            n_oi_first_ow_block--;
        else if (next_last_ow_block_padded)
            n_oi_next_last_ow_block--;

        mov(reg_owb, ptr[param1 + GET_OFF(owb)]);
        cmp(reg_owb, 0); // is that the first ow-block ?
        jg(middle_ow_blocks_label, T_NEAR);

        // the first ow block, compute left padding
        mov(reg_oi, n_oi_first_ow_block);
        if (jcp.l_pad > 0) {
            icb_loop(jcp.ur_w, jcp.l_pad, 0, false);
            add(reg_inp, inp_shift_pad);
            add(reg_out, out_shift);

            dec(reg_oi);
        }
        jmp(oi_loop_label, T_NEAR);

        // middle or last ow block entry
        L(middle_ow_blocks_label);

        if (jcp.l_pad > 0) {
            // just to consider left padding, not compute
            add(reg_inp, inp_shift_pad_second_block);
        }

        // set number of iteration for oi-loop
        if (n_oi_last_ow_block != n_oi_not_last_ow_block) {
            cmp(reg_owb, jcp.nb_ow - 1); // last ow-block ?
            mov(reg_oi, n_oi_last_ow_block);
            je(oi_loop_label, T_NEAR);
        }

        if (n_oi_next_last_ow_block != n_oi_not_last_ow_block) {
            cmp(reg_owb, jcp.nb_ow - 2); // next to last ow-block ?

            mov(reg_oi, n_oi_next_last_ow_block);
            je(oi_loop_label, T_NEAR);
        }
        mov(reg_oi, n_oi_not_last_ow_block); // other middle ow-blocks

        // oi loop w/o padding
        L(oi_loop_label);
        {
            cmp(reg_oi, 0);
            jle(oi_loop_end_label, T_NEAR);

            icb_loop(jcp.ur_w, 0, 0, false);

            add(reg_inp, inp_shift);
            add(reg_out, out_shift);
            dec(reg_oi);

            jmp(oi_loop_label, T_NEAR);
        }
        L(oi_loop_end_label);

        mov(reg_owb, ptr[param1 + GET_OFF(owb)]);
        cmp(reg_owb, 0); // first ow-block ?
        if (first_ow_block_padded)
            je(last_oi_label, T_NEAR);
        else
            je(end_label, T_NEAR);

        cmp(reg_owb, jcp.nb_ow - 2); // next to last ow-block ?
        jl(end_label, T_NEAR);
        if (next_last_ow_block_padded)
            je(last_oi_label, T_NEAR);
        else
            je(end_label, T_NEAR);

        // that is last block
        if (!last_ow_block_padded) jmp(tail_label, T_NEAR);

        // last oi block with right padding
        L(last_oi_label);
        icb_loop(jcp.ur_w, 0, r_pad1, jcp.ur_w_tail == 0);
        add(reg_inp, inp_shift);
        add(reg_out, out_shift);

        mov(reg_owb, ptr[param1 + GET_OFF(owb)]);
        cmp(reg_owb, jcp.nb_ow - 1); // last ow_block?
        jl(end_label, T_NEAR);

        // ur_w tail
        L(tail_label);
        if (jcp.ur_w_tail != 0) { icb_loop(jcp.ur_w_tail, 0, r_pad, true); }
        L(end_label);
    }
    postamble();

    if (jcp.with_eltwise) eltwise_injector_->prepare_table();

    if (jcp.is_fast_depthwise) {
        align(64);
        L(permute_index_table);
        const uint32_t _idx[]
                = {0, 4, 8, 12, 1, 5, 9, 13, 2, 6, 10, 14, 3, 7, 11, 15};
        for (size_t i = 0; i < sizeof(_idx) / sizeof(_idx[0]); ++i)
            dd(_idx[i]);
    }
}

bool jit_avx512_core_x8s8s32x_fwd_kernel::post_ops_ok(
        jit_conv_conf_t &jcp, const primitive_attr_t &attr) {
    using namespace primitive_kind;
    const auto &p = attr.post_ops_;

    auto is_eltwise = [&](int idx) { return p.entry_[idx].is_eltwise(); };

    switch (p.len_) {
        case 0: return true;
        case 1: return is_eltwise(0) || p.contain(sum, 0);
        case 2:
            return (p.contain(sum, 0) && is_eltwise(1))
                    || (p.contain(sum, 1) && is_eltwise(0));
        default: return false;
    }

    return false;
}

status_t jit_avx512_core_x8s8s32x_fwd_kernel::init_conf(jit_conv_conf_t &jcp,
        const convolution_desc_t &cd, memory_desc_t &src_md,
        memory_desc_t &weights_md, memory_desc_t &dst_md,
        memory_desc_t &bias_md, const primitive_attr_t &attr, int nthreads) {
    using namespace prop_kind;

    const memory_desc_wrapper src_d(&src_md);
    const memory_desc_wrapper weights_d(&weights_md);
    const memory_desc_wrapper dst_d(&dst_md);
    const memory_desc_wrapper bias_d(&bias_md);

    const bool with_groups = weights_d.ndims() == src_d.ndims() + 1;
    int ndims = src_d.ndims();
    bool is_1d = ndims == 3;

    if (!(mayiuse(avx512_core)
                && one_of(src_d.data_type(), data_type::u8, data_type::s8)
                && weights_d.data_type() == data_type::s8
                && one_of(dst_d.data_type(), data_type::f32, data_type::s32,
                        data_type::s8, data_type::u8)))
        return status::unimplemented;

    jcp = zero<decltype(jcp)>();
    jcp.ndims = ndims;
    jcp.prop_kind = cd.prop_kind;
    jcp.ngroups = with_groups ? weights_d.dims()[0] : 1;
    jcp.mb = src_d.dims()[0];
    jcp.oc = dst_d.dims()[1] / jcp.ngroups;
    jcp.oc_without_padding = jcp.oc;
    jcp.ic = src_d.dims()[1] / jcp.ngroups;
    jcp.ic_without_padding = jcp.ic;
    jcp.ih = is_1d ? 1 : src_d.dims()[ndims - 2];
    jcp.iw = src_d.dims()[ndims - 1];
    jcp.oh = is_1d ? 1 : dst_d.dims()[ndims - 2];
    jcp.ow = dst_d.dims()[ndims - 1];
    jcp.kh = is_1d ? 1 : weights_d.dims()[with_groups + ndims - 2];
    jcp.kw = weights_d.dims()[with_groups + ndims - 1];
    jcp.t_pad = is_1d ? 0 : cd.padding[0][ndims - 4];
    jcp.l_pad = cd.padding[0][ndims - 3];
    jcp.stride_h = is_1d ? 1 : cd.strides[ndims - 4];
    jcp.stride_w = cd.strides[ndims - 3];
    jcp.with_bias = cd.bias_desc.format_kind != format_kind::undef;

    jcp.ur_h = 1; /* no code-unrolling by h so far */

    jcp.dilate_h = is_1d ? 0 : cd.dilates[ndims - 4];
    jcp.dilate_w = cd.dilates[ndims - 3];

    jcp.signed_input = (src_d.data_type() == data_type::s8) ? true : false;
    jcp.is_depthwise = true && with_groups && everyone_is(1, jcp.ic, jcp.oc);

    if (jcp.is_depthwise) {
        jcp.ch_block = 16;
        jcp.ic_block = 1;
        jcp.oc_block = 1;
    } else {
        jcp.ch_block = 1;
        jcp.ic_block = 16;
        jcp.oc_block = 16;

        if (jcp.ngroups == 1) {
            /* For non grouped convolutions, pad channels by 16 if needed */
            jcp.oc = rnd_up(jcp.oc, jcp.oc_block);
            jcp.ic = rnd_up(jcp.ic, jcp.ic_block);
        } else if (!is_1d && jcp.ngroups != 1 && jcp.ic % jcp.ic_block != 0) {
            /* For grouped convolutions, MKL-DNN doesn't support padding.
               Use Ymm when channels per group is multiple of 8,
               Xmm when channels per group is multiple of 4 */
            jcp.ic_block = jcp.ic % 8 == 0 ? 8 : 4;
            jcp.oc_block = jcp.ic_block;
        }
        if (jcp.ic % jcp.ic_block != 0 || jcp.oc % jcp.oc_block != 0)
            return status::unimplemented;
    }

    jcp.b_pad = (jcp.oh - 1) * jcp.stride_h + (jcp.kh - 1) * (jcp.dilate_h + 1)
            - (jcp.ih + jcp.t_pad - 1);

    if (!post_ops_ok(jcp, attr)) return status::unimplemented;

    const auto &p = attr.post_ops_;
    const int eltwise_ind = p.find(primitive_kind::eltwise);
    jcp.with_eltwise = eltwise_ind != -1;
    if (jcp.with_eltwise) jcp.eltwise = p.entry_[eltwise_ind].eltwise;

    jcp.ver = mayiuse(avx512_core_vnni) ? ver_vnni : ver_avx512_core;
    jcp.is_fast_depthwise = true && jcp.is_depthwise && jcp.ver == ver_vnni
            && jcp.ngroups % jcp.ch_block == 0; // for groups not multiple of 16
<<<<<<< HEAD
            // would require byte masking
            // for load from src
=======
    // would require byte masking
    // for load from src
>>>>>>> 56ef626d
    jcp.is_resrc_depthwise = jcp.is_depthwise && jcp.stride_w < jcp.kw
            && jcp.kw < 4 && jcp.dilate_w == 0;
    if (jcp.is_depthwise) {
        jcp.max_regs_ur = 31 - jcp.is_fast_depthwise - !jcp.is_resrc_depthwise
                - 2 * jcp.signed_input - (jcp.ver != ver_vnni);
    } else {
        jcp.max_regs_ur = jcp.ver == ver_vnni ? 31 : 28;
    }

    auto set_or_check_wei_format = [&]() {
        using namespace format_tag;
        format_tag_t wei_tag;
        if (jcp.ic_block == 16 || jcp.ch_block == 16) {
            if (is_1d) {
                wei_tag = with_groups ? jcp.is_depthwise ? Goiw16g : gOIw4i16o4i
                                      : OIw4i16o4i;
            } else {
                wei_tag = with_groups
                        ? jcp.is_depthwise ? Goihw16g : gOIhw4i16o4i
                        : OIhw4i16o4i;
            }
        } else if (with_groups && jcp.ic_block == 8) {
            wei_tag = gOIhw2i8o4i;
        } else
            wei_tag = gOIhw4o4i;

        memory_desc_t want_wei_md = weights_md;
        memory_desc_init_by_tag(want_wei_md, wei_tag);
        if (jcp.signed_input) {
            want_wei_md.extra.flags = 0
                    | memory_extra_flags::compensation_conv_s8s8
                    | memory_extra_flags::scale_adjust;
            want_wei_md.extra.compensation_mask = (1 << 0)
                    + (with_groups && !jcp.is_depthwise ? (1 << 1) : 0);
            want_wei_md.extra.scale_adjust
                    = mayiuse(avx512_core_vnni) ? 1.f : 0.5f;
        }

        if (weights_md.format_kind == format_kind::any) {
            weights_md = want_wei_md;
            return true;
        }

        return weights_md == want_wei_md;
    };

    if (!set_or_check_wei_format()) return status::unimplemented;

    format_tag_t dat_tag
            = utils::pick(ndims - 3, format_tag::nwc, format_tag::nhwc);

    if (src_d.format_kind() == format_kind::any) {
        CHECK(memory_desc_init_by_tag(src_md, dat_tag));
        jcp.src_tag = dat_tag;
    } else {
        jcp.src_tag = src_d.matches_one_of_tag(dat_tag);
    }
    if (jcp.src_tag != dat_tag) return status::unimplemented;

    if (dst_d.format_kind() == format_kind::any) {
        CHECK(memory_desc_init_by_tag(dst_md, dat_tag));
        jcp.dst_tag = dat_tag;
    } else {
        jcp.dst_tag = dst_d.matches_one_of_tag(dat_tag);
    }
    if (jcp.dst_tag != dat_tag) return status::unimplemented;

    if (jcp.with_bias) {
        if (bias_d.format_kind() == format_kind::any)
            CHECK(memory_desc_init_by_tag(bias_md, format_tag::x));
    }

    jcp.bia_dt = jcp.with_bias ? cd.bias_desc.data_type : data_type::undef;
    jcp.dst_dt = cd.dst_desc.data_type;

    jcp.typesize_in = types::data_type_size(src_d.data_type());
    jcp.typesize_out = types::data_type_size(dst_d.data_type());
    jcp.typesize_bia
            = jcp.with_bias ? types::data_type_size(bias_d.data_type()) : 0;

    jcp.nb_ch = div_up(jcp.ngroups, jcp.ch_block);
    jcp.nb_ic = jcp.ic / jcp.ic_block;
    jcp.nb_oc = jcp.oc / jcp.oc_block;

    // Try to use 4 channel-groups at a time to avoid false sharing (depthwise)
    int nb_ch_blocking = 4;
    for (/* init above */; nb_ch_blocking > 1; nb_ch_blocking--)
        if (jcp.nb_ch % nb_ch_blocking == 0) break;
    jcp.nb_ch_blocking = jcp.is_depthwise ? nb_ch_blocking : 1;

    // If OC blocking is incommensurate with the number of OC blocks (general
    // requirement for all convolutions), or if it results in an unrolling
    // factor smaller than the left padding (special requirement for SSD:fc6),
    // then search for a smaller OC blocking that satisfies both constraints.
    auto is_oc_blocking_ok = [&](int block) {
        int ur_w = nstl::min(jcp.ow, jcp.max_regs_ur / (block + 1));
        return jcp.nb_oc % block == 0 && jcp.l_pad <= ur_w
                && jcp.ow % ur_w != 1;
    };

    // choose nb_oc work chunk size for distribution within threads
    int max_threading_nb_oc_chunk = 4;
    // Performance improvements for googlenet_v3 and resnet_50 with mb = 1;
    // TODO: generalize this condition and rewrite it in appropriate manner
    int ncores_per_socket = (int)cpu.getNumCores(
            Xbyak::util::IntelCpuTopologyLevel::CoreLevel);
    if (jcp.ver == ver_vnni && jcp.mb == 1 && jcp.kh == 3 && jcp.kw == 3
            && jcp.stride_w == 1 && jcp.ic % 64 == 0
            && nthreads <= ncores_per_socket)
        max_threading_nb_oc_chunk = 2;
    jcp.nb_oc_blocking_thr_chunk
            = nstl::min(max_threading_nb_oc_chunk, jcp.nb_oc);
    for (; jcp.nb_oc_blocking_thr_chunk > 1; jcp.nb_oc_blocking_thr_chunk--) {
        if (is_oc_blocking_ok(jcp.nb_oc_blocking_thr_chunk)) break;
    }

    // choose oc blocking for computational kernel
    jcp.nb_oc_blocking = jcp.nb_oc_blocking_thr_chunk;

    // Performance improvements for googlenet_v3 with mb = 1;
    // TODO: generalize this condition and rewrite it in appropriate manner
    const int size_treshold_for_nb_oc_blocking_reduction = 17;
    if (jcp.mb == 1 && jcp.ow <= size_treshold_for_nb_oc_blocking_reduction
            && jcp.stride_w == 1 && nthreads <= ncores_per_socket
            && !(jcp.kh == 1 && jcp.kw == 3)
            && !(jcp.kh >= 7 && jcp.oc % 64 == 0)) {
        const int max_nb_oc_blocking = 2;
        jcp.nb_oc_blocking = nstl::min(max_nb_oc_blocking, jcp.nb_oc);
        for (; jcp.nb_oc_blocking > 1; jcp.nb_oc_blocking--)
            if (jcp.nb_oc_blocking_thr_chunk % jcp.nb_oc_blocking == 0
                    && is_oc_blocking_ok(jcp.nb_oc_blocking))
                break;
    }

    if (jcp.is_resrc_depthwise)
        jcp.ur_w = (jcp.max_regs_ur - jcp.kw + jcp.stride_w)
                / (jcp.nb_ch_blocking + jcp.stride_w);
    else
        jcp.ur_w = jcp.max_regs_ur
                / (jcp.is_depthwise ? jcp.nb_ch_blocking
                                    : jcp.nb_oc_blocking + 1);
    if (jcp.ow < jcp.ur_w) jcp.ur_w = jcp.ow;
    jcp.ur_w_tail = jcp.ow % jcp.ur_w;

    jcp.ow_block = jcp.ow;
    int base_work_amount = jcp.mb * jcp.nb_ch * jcp.oh
            * (jcp.nb_oc / jcp.nb_oc_blocking_thr_chunk);
    float best_thr_eff
            = (float)base_work_amount / rnd_up(base_work_amount, nthreads);
    int max_nb_ow = div_up(jcp.ow, 2 * jcp.ur_w);
    for (int nb_ow = 1; nb_ow <= max_nb_ow; nb_ow++) {
        int ow_block
                = nstl::min(rnd_up(div_up(jcp.ow, nb_ow), jcp.ur_w), jcp.ow);
        if (ow_block < jcp.nb_oc_blocking_thr_chunk * jcp.oc_block
                && best_thr_eff > 0.8f)
            break;
        if (div_up(jcp.ow, ow_block) != nb_ow) continue;
        auto work_amount = base_work_amount * nb_ow;
        float thr_eff = (float)work_amount / rnd_up(work_amount, nthreads);
        if (ow_block >= 2 * jcp.ur_w && thr_eff > 1.1f * best_thr_eff) {
            jcp.ow_block = ow_block;
            best_thr_eff = thr_eff;
        }
        if (best_thr_eff > 0.9f) break;
    }
    jcp.nb_ow = div_up(jcp.ow, jcp.ow_block);

    bool args_ok = true && jcp.oc % jcp.oc_block == 0 && jcp.l_pad <= jcp.ur_w
            && IMPLICATION(!jcp.is_1stconv, jcp.ic % jcp.ic_block == 0);
    if (!args_ok) return status::unimplemented;

    int r_pad_no_tail = nstl::max(0,
            (jcp.ow - jcp.ur_w_tail - 1) * jcp.stride_w
                    + (jcp.kw - 1) * (jcp.dilate_w + 1)
                    - (jcp.iw + jcp.l_pad - 1));
    if (r_pad_no_tail > jcp.ur_w) return status::unimplemented;

    pick_loop_order(jcp, nthreads);

    jcp.nb_ic_L2 = jcp.nb_ic;

    const auto &oscales = attr.output_scales_;
    jcp.is_oc_scale = oscales.mask_ == 1 << 1;

    assert(IMPLICATION(!jcp.is_oc_scale, oscales.mask_ == 0));

    jcp.wei_adj_scale
            = (weights_d.extra().flags & memory_extra_flags::scale_adjust)
            ? weights_d.extra().scale_adjust
            : 1.f;

    return status::success;
}

void jit_avx512_core_x8s8s32x_fwd_kernel::init_scratchpad(
        memory_tracking::registrar_t &scratchpad, const jit_conv_conf_t &jcp,
        const primitive_attr_t &attr) {
    if (jcp.signed_input && jcp.ver != ver_vnni) {
        dim_t count
                = nstl::max(attr.output_scales_.count_, (dim_t)jcp.ic_block);
        scratchpad.book(key_conv_adjusted_scales, sizeof(float) * count);
    }
}

template struct _jit_avx512_core_x8s8s32x_fwd_kernel<Zmm>;
template struct _jit_avx512_core_x8s8s32x_fwd_kernel<Ymm>;
template struct _jit_avx512_core_x8s8s32x_fwd_kernel<Xmm>;
} // namespace cpu
} // namespace impl
} // namespace mkldnn

// vim: et ts=4 sw=4 cindent cino+=l0,\:4,N-s<|MERGE_RESOLUTION|>--- conflicted
+++ resolved
@@ -946,13 +946,8 @@
     jcp.ver = mayiuse(avx512_core_vnni) ? ver_vnni : ver_avx512_core;
     jcp.is_fast_depthwise = true && jcp.is_depthwise && jcp.ver == ver_vnni
             && jcp.ngroups % jcp.ch_block == 0; // for groups not multiple of 16
-<<<<<<< HEAD
-            // would require byte masking
-            // for load from src
-=======
     // would require byte masking
     // for load from src
->>>>>>> 56ef626d
     jcp.is_resrc_depthwise = jcp.is_depthwise && jcp.stride_w < jcp.kw
             && jcp.kw < 4 && jcp.dilate_w == 0;
     if (jcp.is_depthwise) {
