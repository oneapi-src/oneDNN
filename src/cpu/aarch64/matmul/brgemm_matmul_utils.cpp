/*******************************************************************************
* Copyright 2021-2023 Intel Corporation
<<<<<<< HEAD
=======
* Copyright 2023-2024 FUJITSU LIMITED
>>>>>>> cfe12d85
* Copyright 2024 Arm Ltd. and affiliates
*
* Licensed under the Apache License, Version 2.0 (the "License");
* you may not use this file except in compliance with the License.
* You may obtain a copy of the License at
*
*     http://www.apache.org/licenses/LICENSE-2.0
*
* Unless required by applicable law or agreed to in writing, software
* distributed under the License is distributed on an "AS IS" BASIS,
* WITHOUT WARRANTIES OR CONDITIONS OF ANY KIND, either express or implied.
* See the License for the specific language governing permissions and
* limitations under the License.
*******************************************************************************/

#include <unordered_set>

#include "common/dnnl_thread.hpp"
#include "cpu/aarch64/injectors/jit_uni_postops_injector.hpp"
#include "cpu/aarch64/matmul/brgemm_matmul_utils.hpp"
#include "cpu/platform.hpp"

#include "cpu/binary_injector_utils.hpp"
#include "cpu/matmul/matmul_utils.hpp"
#include "oneapi/dnnl/dnnl_debug.h"

// TODO add a method to print brgemm conf info
#define VCONDCHECK_BG(cond, msg, ...) \
    VCONDCHECK(primitive, create, dispatch, brgemm_matmul, (cond), \
            status::unimplemented, msg, ##__VA_ARGS__);

#define VCHECK_BG(f, msg, ...) \
    VCHECK(primitive, create, dispatch, brgemm_matmul, f, msg, ##__VA_ARGS__);

namespace dnnl {
namespace impl {
namespace cpu {
namespace aarch64 {
namespace matmul {

using namespace dnnl::impl::cpu::matmul;

using namespace dnnl::impl::memory_tracking::names;
using namespace dnnl::impl::utils;

using namespace data_type;
using namespace format_tag;

int get_default_n_block(
        format_tag_t matrix_b_tag, brgemm_matmul_conf_t &bgmmc) {
    // Note: consider using weights mem_descriptor 'inner_blks' to
    // return B's inner block for non-default cases.
    switch (matrix_b_tag) {
        case aCB16b64c:
        case aCB16b64c2b:
        case aCB16b64c4b:
        case BA16a64b4a:
        case BA16a64b2a:
        case BA16a64b: return 64;
        case aCB16b48c:
        case aCB16b48c2b:
        case aCB16b48c4b:
        case BA16a48b:
        case BA16a48b2a:
        case BA16a48b4a: return 48;
        case aCB16b32c:
        case aCB16b32c2b:
        case aCB16b32c4b:
        case BA16a32b:
        case BA16a32b2a:
        case BA16a32b4a: return 32;
        case aCB16b16c:
        case aCB16b16c2b:
        case aCB16b16c4b:
        case BA16a16b:
        case BA16a16b2a:
        case BA16a16b4a: return 16;
        default: {
            if (bgmmc.N == 16 || bgmmc.N == 32 || bgmmc.N == 64) return bgmmc.N;
            if (!mayiuse(sve_512)) {
                if (bgmmc.N <= 16)
                    return 16;
                else {
                    // It is observed that for M,K>512, N block of 64 works better provided that thread distribution is not hindered.
                    if (bgmmc.N / 64 >= bgmmc.nthr && bgmmc.K > 512
                            && bgmmc.M > 512)
                        return 64;
                    else
                        return 32;
                }

            } else
                return 64;
        }
    }
}

// TODO: add support of post-ops with multiple binary and eltwise execution
bool post_ops_ok(brgemm_matmul_conf_t &bgmmc, const primitive_attr_t &attr,
        const memory_desc_wrapper &dst_d,
        bool limit_bcast_strategies_set = false) {
    using namespace injector;

    const auto &post_ops = attr.post_ops_;
    const auto ndims = dst_d.ndims();

    bool is_binary_po_per_oc_sp_bcast {};
    bool is_binary_po_channel_bcast {};
    bool is_binary_po_per_mb_w_bcast {};
    bool is_binary_po_per_w_bcast {};
    std::tie(is_binary_po_per_oc_sp_bcast, is_binary_po_channel_bcast,
            is_binary_po_per_mb_w_bcast, is_binary_po_per_w_bcast)
            = binary_injector_utils::bcast_strategies_present_tup(
                    post_ops.entry_, dst_d,
                    broadcasting_strategy_t::per_oc_spatial,
                    broadcasting_strategy_t::per_mb_spatial,
                    broadcasting_strategy_t::per_mb_w,
                    broadcasting_strategy_t::per_w);
    const bool supported_binary_bcast
            = IMPLICATION(is_binary_po_per_oc_sp_bcast, ndims < 4)
            && IMPLICATION(
                    is_binary_po_channel_bcast, utils::one_of(ndims, 3, 4))
            && IMPLICATION(
                    is_binary_po_per_mb_w_bcast, utils::one_of(ndims, 3, 4))
            && IMPLICATION(
                    is_binary_po_per_w_bcast, utils::one_of(ndims, 3, 4));
    const bcast_set_t default_bcast_set = {broadcasting_strategy_t::per_oc,
            broadcasting_strategy_t::per_oc_spatial,
            broadcasting_strategy_t::scalar,
            broadcasting_strategy_t::per_mb_spatial,
            broadcasting_strategy_t::per_mb_w, broadcasting_strategy_t::per_w,
            broadcasting_strategy_t::no_broadcast};
    const bcast_set_t limited_bcast_set = {broadcasting_strategy_t::scalar,
            broadcasting_strategy_t::no_broadcast};
    const bcast_set_t bcast_set = limit_bcast_strategies_set
            ? limited_bcast_set
            : default_bcast_set;
    return supported_binary_bcast
            && injector::post_ops_ok(post_ops_ok_args_t(get_max_cpu_isa(),
                    {sum, eltwise, binary}, post_ops, &dst_d,
                    false /*sum_at_pos_0_only*/,
                    false /*sum_requires_scale_one*/,
                    false /*sum_requires_zp_zero*/,
                    true /*sum_requires_same_params*/, bcast_set));
}

status_t check_datatype(const brgemm_matmul_conf_utils_t &bm_conf_utils) {
    if (bm_conf_utils.is_f32() && !bm_conf_utils.is_bf32()
            && !bm_conf_utils.is_bf16() && !bm_conf_utils.is_f16()
            && !bm_conf_utils.is_int8())
        return status::success;
    else
        return status::unimplemented;
}

brgemm_matmul_conf_utils_t::brgemm_matmul_conf_utils_t(
        brgemm_matmul_conf_t &bgmmc, const cpu_isa_t isa,
        const primitive_attr_t &attr, bool A_any_layout, bool B_any_layout,
        bool C_any_layout, bool bias_any_layout)
    : bgmmc(bgmmc)
    , f32_dt(utils::everyone_is(f32, bgmmc.src_dt, bgmmc.wei_dt, bgmmc.dst_dt))
    , bf16_dt(utils::everyone_is(bf16, bgmmc.src_dt, bgmmc.wei_dt)
              && one_of(bgmmc.dst_dt, bf16, f32))
    , f16_dt(utils::everyone_is(f16, bgmmc.src_dt, bgmmc.wei_dt)
              && one_of(bgmmc.dst_dt, f16, f32))
    , int8_dt(utils::one_of(bgmmc.src_dt, u8, s8) && bgmmc.wei_dt == s8
              && one_of(bgmmc.dst_dt, u8, s8, s32, f32, bf16))
    , bf32_dt(false)
    , A_any_layout(A_any_layout)
    , B_any_layout(B_any_layout)
    , C_any_layout(C_any_layout)
    , bias_any_layout(bias_any_layout)
    , plain_tensor_layout_tag(utils::pick(bgmmc.ndims - 2, ab, abc, abcd, abcde,
              abcdef, abcdefg, abcdefgh, abcdefghi, abcdefghij, abcdefghijk,
              abcdefghijkl))
    , transposed_tensor_layout_tag(utils::pick(bgmmc.ndims - 2, ba, acb, abdc,
              abced, abcdfe, abcdegf, abcdefhg, abcdefgih, abcdefghji,
              abcdefghikj, abcdefghijlk))
    , blocked_64n_B_layout_tag(pick_blocked_B_layout(64))
    , blocked_48n_B_layout_tag(pick_blocked_B_layout(48))
    , blocked_32n_B_layout_tag(pick_blocked_B_layout(32))
    , blocked_16n_B_layout_tag(pick_blocked_B_layout(16))
    , blocked_B_layouts_allowed(!utils::one_of(format_tag::undef,
              blocked_64n_B_layout_tag, blocked_48n_B_layout_tag,
              blocked_32n_B_layout_tag, blocked_16n_B_layout_tag))
    , n_blk_fixed((!B_any_layout) && blocked_B_layouts_allowed)
    , isa_(isa) {
    assert(int8_dt || bf16_dt || f16_dt || f32_dt || bf32_dt);
}

status_t brgemm_matmul_conf_utils_t::set_or_check_B_tag(
        memory_desc_t &B_md, bool init_n_tag) const {

    if (B_any_layout) {
        const int default_n_block = init_n_tag
                ? get_default_n_block(format_tag::undef, bgmmc)
                : bgmmc.N_blk;
        bgmmc.wei_tag = blocked_B_layouts_allowed
                ? this->pick_blocked_B_layout(default_n_block)
                : plain_tensor_layout_tag;
        if (format_tag::undef == bgmmc.wei_tag) return status::unimplemented;

        VCHECK_BG(memory_desc_init_by_tag(B_md, bgmmc.wei_tag),
                VERBOSE_UNSUPPORTED_TAG);
        const int dmax = nstl::min(bgmmc.ndims, 3);
        const memory_desc_wrapper B_d(&B_md);
        for (int d = 0; d < dmax; d++) {
            int dim = bgmmc.ndims - 1 - d;
            bgmmc.B_strides[d]
                    = bgmmc.b_dt_sz * B_d.blocking_desc().strides[dim];
        }
    } else {
        bgmmc.wei_tag = blocked_B_layouts_allowed
                ? memory_desc_matches_one_of_tag(B_md, plain_tensor_layout_tag,
                        transposed_tensor_layout_tag, blocked_64n_B_layout_tag,
                        blocked_48n_B_layout_tag, blocked_32n_B_layout_tag,
                        blocked_16n_B_layout_tag)
                : memory_desc_matches_one_of_tag(B_md, plain_tensor_layout_tag,
                        transposed_tensor_layout_tag, acbd, adbc);

        // For cases when the weights tensor is transposed but has
        // 'dim_size == 1', we can ignore transposition and compute as a plain
        // format tensor. This removes the need of allocating a scratchpad for
        // copy_B.
        if (transposed_tensor_layout_tag == bgmmc.wei_tag) {
            memory_desc_t B_md_plain;
            const status_t status
                    = memory_desc_init_by_tag(B_md_plain, B_md.ndims, B_md.dims,
                            B_md.data_type, plain_tensor_layout_tag);
            if (status != status::success) return status;
            if (B_md_plain == B_md) bgmmc.wei_tag = plain_tensor_layout_tag;
        }

        if (format_tag::undef == bgmmc.wei_tag) return status::unimplemented;
    }

    return status::success;
}

status_t brgemm_matmul_conf_utils_t::update_and_check_B_tag(
        memory_desc_t &B_md, int n_blk_size) const {

    if (n_blk_fixed && n_blk_size != bgmmc.wei_n_blk)
        return status::unimplemented;

    if (!(B_any_layout && blocked_B_layouts_allowed)) return status::success;

    return set_or_check_B_tag(B_md, false);
}

status_t brgemm_matmul_conf_utils_t::set_or_check_tags(memory_desc_t &A_md,
        memory_desc_t &C_md, memory_desc_t &bias_md) const {
    if (A_any_layout) {
        const format_tag_t desired_A_tag = plain_tensor_layout_tag;
        VCHECK_BG(memory_desc_init_by_tag(A_md, desired_A_tag),
                VERBOSE_UNSUPPORTED_TAG);
        bgmmc.src_tag = desired_A_tag;
    } else {
        const bool can_treat_transposed_A_as_plain = bgmmc.M == 1;
        bgmmc.src_tag = (this->is_bf16() || this->is_f32() || this->is_bf32()
                                || this->is_f16())
                ? memory_desc_matches_one_of_tag(A_md, plain_tensor_layout_tag,
                        transposed_tensor_layout_tag, acbd, adbc)
                // Enable support of int8 problems with formally transposed A
                // layout which can be treated as plain.
                // TODO: remove this extra code path after transposed A is
                // supported for int8
                : (this->is_int8() && can_treat_transposed_A_as_plain)
                ? memory_desc_matches_one_of_tag(A_md, plain_tensor_layout_tag,
                        transposed_tensor_layout_tag, acbd)
                : memory_desc_matches_one_of_tag(
                        A_md, plain_tensor_layout_tag, acbd);
    }

    if (C_any_layout) {
        const format_tag_t desired_C_tag = plain_tensor_layout_tag;
        VCHECK_BG(memory_desc_init_by_tag(C_md, desired_C_tag),
                VERBOSE_UNSUPPORTED_TAG);
        bgmmc.dst_tag = desired_C_tag;
    } else {
        const memory_desc_wrapper C_mdw(C_md);
        // If one of dims is `1` then `ba` is identical to `ab`.
        format_tag_t allowed_transposed_tensor_layout_tag
                = C_mdw.ndims() == 2 && C_mdw.count_non_unit_dims(1)
                ? ba
                : plain_tensor_layout_tag;
        bgmmc.dst_tag
                = memory_desc_matches_one_of_tag(C_md, plain_tensor_layout_tag,
                        allowed_transposed_tensor_layout_tag, acbd);
    }

    if (one_of(format_tag::undef, bgmmc.src_tag, bgmmc.dst_tag))
        return status::unimplemented;

    if (bgmmc.with_bias && bias_any_layout)
        VCHECK_BG(memory_desc_init_by_tag(bias_md, plain_tensor_layout_tag),
                VERBOSE_UNSUPPORTED_TAG);

    return status::success;
}

status_t brgemm_matmul_conf_utils_t::set_B_flags(memory_desc_t &B_md) const {

    memory_desc_t want_B_md = B_md;
    // Set bits for all dimensions except k dimension
    const int compensation_mask
            = ((1 << bgmmc.ndims) - 1 - (1 << (bgmmc.ndims - 2)));
    if (bgmmc.s8s8_compensation_required && bgmmc.blocked_B) {
        want_B_md.extra.flags |= memory_extra_flags::compensation_conv_s8s8;
        want_B_md.extra.compensation_mask = compensation_mask;
    }
    if (bgmmc.src_zp_type != brgemm_broadcast_t::none && bgmmc.blocked_B) {
        want_B_md.extra.flags
                |= memory_extra_flags::compensation_conv_asymmetric_src;
        want_B_md.extra.asymm_compensation_mask = compensation_mask;
    }

    if (B_any_layout) {
        B_md = want_B_md;
        return status::success;
    }

    return B_md == want_B_md ? status::success : status::unimplemented;
}

format_tag_t brgemm_matmul_conf_utils_t::pick_blocked_B_layout(
        int n_blk) const {

    if (bgmmc.ndims > 3) return format_tag::undef;
    if (this->is_int8()) switch (n_blk) {
            case 64: return bgmmc.ndims == 3 ? aCB16b64c4b : BA16a64b4a;
            case 48: return bgmmc.ndims == 3 ? aCB16b48c4b : BA16a48b4a;
            case 32: return bgmmc.ndims == 3 ? aCB16b32c4b : BA16a32b4a;
            case 16: return bgmmc.ndims == 3 ? aCB16b16c4b : BA16a16b4a;
            default: return format_tag::undef;
        }

    // Note: bf32 assumes f32 blocking
    if (this->is_f32() || this->is_bf32() || this->is_f16()) switch (n_blk) {
            case 64: return bgmmc.ndims == 3 ? aCB16b64c : BA16a64b;
            case 48: return bgmmc.ndims == 3 ? aCB16b48c : BA16a48b;
            case 32: return bgmmc.ndims == 3 ? aCB16b32c : BA16a32b;
            case 16: return bgmmc.ndims == 3 ? aCB16b16c : BA16a16b;
            default: return format_tag::undef;
        }
    return format_tag::undef;
}

brgemm_broadcast_t get_zp_type(const primitive_attr_t &attr, int arg) {
    return attr.zero_points_.has_default_values(arg)
            ? brgemm_broadcast_t::none
            : brgemm_broadcast_t::per_tensor;
}

struct matmul_sve512_blocking_params_t {
    struct matmul_params_t {

        matmul_params_t(int m, int n, int k, int od)
            : M(m), N(n), K(k), batch(od) {}

        const int M;
        const int N;
        const int K;
        const int batch;
    };

    matmul_sve512_blocking_params_t(const matmul_params_t &m, const int nthr)
        : mp(m)
        , m_chunks(1)
        , m_blk(1)
        , m_tail(0)
        , n_chunks(1)
        , n_blk(1)
        , n_tail(0)
        , batch_size(1)
        , k_blk(1)
        , k_tail(0)
        , nthr_k(1)
        , nthr(nthr) {}

    matmul_sve512_blocking_params_t &operator=(
            const matmul_sve512_blocking_params_t &brgemm_params) {
        m_chunks = brgemm_params.m_chunks;
        m_blk = brgemm_params.m_blk;
        m_tail = brgemm_params.m_tail;
        n_chunks = brgemm_params.n_chunks;
        n_blk = brgemm_params.n_blk;
        n_tail = brgemm_params.n_tail;
        batch_size = brgemm_params.batch_size;
        k_blk = brgemm_params.k_blk;
        k_tail = brgemm_params.k_tail;
        nthr_k = brgemm_params.nthr_k;
        return *this;
    }

    const matmul_params_t &mp;
    int m_chunks, m_blk, m_tail;
    int n_chunks, n_blk, n_tail;
    int batch_size, k_blk, k_tail;
    int nthr_k;
    const int nthr;

    void update_params(int m_chunks_, int m_blk_, int n_chunks_, int n_blk_,
            int batch_size_, int k_blk_, int nthr_k_) {
        m_chunks = m_chunks_;
        m_blk = m_blk_;
        m_tail = mp.M % m_blk;
        n_chunks = n_chunks_;
        n_blk = n_blk_;
        n_tail = mp.N % n_blk;
        batch_size = batch_size_;
        k_blk = k_blk_;
        k_tail = mp.K % k_blk;
        nthr_k = nthr_k_;
    }

    float calculate_spatial_disbalance(size_t work, size_t thread_block) const {
        size_t mod = work % thread_block;
        size_t scalar = work < thread_block
                ? thread_block - mod
                : nstl::min(thread_block - mod, mod);
        return static_cast<float>(scalar) / thread_block;
    }

    float get_imbalance() const {
        const size_t cur_nthr = nthr / nthr_k;

        size_t parallel_work = get_parallel_work();
        const float parallel_work_disb
                = calculate_spatial_disbalance(parallel_work, cur_nthr);

        int m_work = (m_blk * div_up(mp.M, m_blk)) % mp.M;
        const float m_blk_disbalance = static_cast<float>(m_work) / mp.M;

        int num_n_blk = div_up(mp.N, n_blk);
        int par_n_chunks = div_up(num_n_blk, n_chunks);
        const float n_chunk_disbalance
                = (static_cast<float>(par_n_chunks) * n_chunks - num_n_blk)
                / num_n_blk;

        const float disbalance_nthr_k
                = calculate_spatial_disbalance(mp.K, nthr_k * k_blk);

        const float thread_allocation_disb
                = (cur_nthr * nthr_k) != static_cast<size_t>(nthr)
                ? (static_cast<float>(nthr) - cur_nthr * nthr_k) / nthr
                : 0;

        const float score
                = (parallel_work_disb + m_blk_disbalance + n_chunk_disbalance
                          + thread_allocation_disb + disbalance_nthr_k)
                / 5;

        return score;
    }

    size_t get_parallel_work() const {
        int m_elems = div_up(mp.M, m_blk * m_chunks);
        int n_elems = div_up(mp.N, n_blk * n_chunks);
        return static_cast<size_t>(m_elems) * n_elems * mp.batch;
    }

    inline dim_t get_actual_lda(bool use_buffer_a, dim_t a_dt_sz) const {
        if (!use_buffer_a) return mp.K;

        constexpr int bytes_in_cacheline = 64;
        const int elems_in_cacheline = bytes_in_cacheline / a_dt_sz;
        dim_t lda = rnd_up(k_blk, elems_in_cacheline);
        const bool is_big_pow_2 = lda >= 512 && math::is_pow2(lda);
        if (is_big_pow_2) lda += elems_in_cacheline;
        return lda;
    }

    inline bool is_buffer_c_required(
            dim_t acc_dt, dim_t dst_dt, bool with_sum) const {
        const size_t k_chunk_elems = k_blk * batch_size;
        if (nthr_k > 1 && static_cast<size_t>(mp.K) > k_chunk_elems)
            return true;

        return ((acc_dt != dst_dt || with_sum)
                && (static_cast<size_t>(mp.K) > k_chunk_elems
                        || mp.K % k_blk > 0));
    }

    void update_configuration(brgemm_matmul_conf_t &bgmmc) const {
        bgmmc.M_blk = m_blk;
        bgmmc.M_chunk_size = m_chunks;
        bgmmc.N_blk = n_blk;
        bgmmc.N_chunk_size = n_chunks;

        bgmmc.K_blk = rnd_up(k_blk, bgmmc.required_k_granularity);
        bgmmc.brgemm_batch_size = batch_size;

        bgmmc.nthr_k = nthr_k;

        bgmmc.use_buffer_c = is_buffer_c_required(
                bgmmc.acc_dt, bgmmc.dst_dt, bgmmc.with_sum);
        bgmmc.LDA = (bgmmc.src_tag == acbd && !bgmmc.use_buffer_a
                        ? bgmmc.A_strides[1] / bgmmc.a_dt_sz
                        : get_actual_lda(bgmmc.use_buffer_a, bgmmc.tr_a_dt_sz));
    }
};

float compute_blocking_heuristic_sve512(brgemm_matmul_conf_t &bgmmc,
        const brgemm_matmul_conf_utils_t &bm_conf_utils,
        const matmul_sve512_blocking_params_t::matmul_params_t &matmul,
        matmul_sve512_blocking_params_t &best_blocking) {

    const int nthr = bgmmc.nthr;

    const int max_m_blk = nstl::min(256, matmul.M);
    int min_m_blk = nstl::min(32, matmul.M);

    int n_blk = bgmmc.N_blk;
    const int n_chunks = div_up(matmul.N, n_blk);
    const int max_n_chunks = bgmmc.use_buffer_a ? 16 : 1;
    const int n_chunks_start = nstl::min(max_n_chunks, div_up(matmul.N, n_blk));

    // Note: do not extend K_blk for 'bwd_w' cases
    const bool use_extended_k_blk = matmul.K > 1024
            && (!bm_conf_utils.check_is_transposed(bgmmc.src_tag));
    int default_k_blk = use_extended_k_blk ? 1024 : 512;
    int k_blk = nstl::min(matmul.K, default_k_blk);
    int start_nthr_k = 1;

    // for cases with low parallel work, reduce 'min_m_blk' to
    // increase potential parallelization balance.
    const size_t max_parallel = matmul.batch * n_chunks;
    const bool low_parallel_work = static_cast<size_t>(nthr) > max_parallel;
    if (low_parallel_work) {

        min_m_blk = nstl::min(matmul.M, 16);

        // 2nd level tuning for low parallel work cases:
        bool bwd_w_low_spatial_work
                = bm_conf_utils.check_is_transposed(bgmmc.src_tag)
                && matmul.M <= 512;
        bool low_spatial_work = matmul.M <= 40;
        if (low_spatial_work || bwd_w_low_spatial_work) {

            // Reduce n_blk size to increase parallel space
            // note: over reduction of n_blk size on 2d shapes when n_chunks == 1
            // showed significant performance degradation
            if (!bm_conf_utils.check_n_blk_fixed()
                    && IMPLICATION(n_chunks == 1, bgmmc.batch_ndims > 0))
                n_blk = nstl::min(matmul.N, 32);

            // force to plain B (wei) in small spatial size for FWD:
            // note: this showed significant performance gain in WnD shapes
            bool is_FWD = !(bm_conf_utils.check_is_transposed(bgmmc.wei_tag)
                    || bm_conf_utils.check_is_transposed(bgmmc.src_tag));
            if (bgmmc.use_buffer_b && is_FWD) {
                bgmmc.use_buffer_b = bm_conf_utils.use_buffer_b(false);
            }
        }

        // Parallelize across K for shapes with big 'K' dimension
        bool bwd_w_par_k_blk = bgmmc.batch == 1
                && bm_conf_utils.check_is_transposed(bgmmc.src_tag)
                && IMPLICATION(bm_conf_utils.is_bf16(), math::is_pow2(matmul.K))
                && matmul.K >= 2048;
        if (bwd_w_par_k_blk) {
            start_nthr_k = nstl::min(nthr, 4);
            assert(k_blk == nstl::min(matmul.K, 512));
        }
    }

    float best_imbalance = 1.f; // reduce
    for_(int nthr_k = start_nthr_k; nthr_k >= 1; --nthr_k)
    for_(int n_chunk_size = n_chunks_start; n_chunk_size >= 1; --n_chunk_size)
    for (int m_blk = max_m_blk; m_blk >= min_m_blk; --m_blk) {

        matmul_sve512_blocking_params_t cur_params(matmul, nthr);
        cur_params.update_params(
                1, m_blk, n_chunk_size, n_blk, 1, k_blk, nthr_k);

        float cur_imbalance = cur_params.get_imbalance();
        if (cur_imbalance < best_imbalance) {
            best_imbalance = cur_imbalance;
            best_blocking = cur_params;
        }
    }
    return best_imbalance;
}

float compute_blocking_heuristic_sve_256(brgemm_matmul_conf_t &bgmmc,
        const brgemm_matmul_conf_utils_t &bm_conf_utils,
        const matmul_sve512_blocking_params_t::matmul_params_t &matmul,
        matmul_sve512_blocking_params_t &best_blocking) {

    const int nthr = bgmmc.nthr;

    const int max_m_blk = nstl::min(/*64*/ 256, matmul.M);
    // It is found that for 2d shapes min_m_blk = 128 works better than 32 for most of the shapes.
    int min_m = (matmul.batch > 1) ? 32 : 128;
    int min_m_blk = nstl::min(min_m, matmul.M); // max_m_blk

    int n_blk = bgmmc.N_blk;
    const int n_chunks = div_up(matmul.N, n_blk);
    const int max_n_chunks = bgmmc.use_buffer_a ? 16 : 1;
    const int n_chunks_start = nstl::min(max_n_chunks, n_chunks);

    //It is found that for M<512 k_blk of 128 works better than 1024 for most of the shapes.
    int default_k_blk = (matmul.M >= 512) ? 1024 : 128;
    int k_blk = nstl::min(matmul.K, default_k_blk);
    int start_nthr_k = 1;

    // for cases with low parallel work, reduce 'min_m_blk' to
    // increase potential parallelization balance.
    const size_t max_parallel = matmul.batch * n_chunks;
    const bool low_parallel_work = static_cast<size_t>(nthr) > max_parallel;
    if (low_parallel_work) {

        int best_m_blk = 0;
        float scr = 0, best_scr = 16 * nthr;
        for (int i = 16; i >= 4; i--) {
            scr = 0.7 * (matmul.M % i)
                    + 0.3 * std::abs(nthr - ((float)matmul.M / (float)i));
            if (scr < best_scr) {
                best_scr = scr;
                best_m_blk = i;
            }
        }
        min_m_blk = nstl::min(matmul.M, best_m_blk);
        // Here min_m_blk is set based on M value and no.of threads. Decreasing m_blk size will
        // increase no.of m blocks which might make better utilisation of threads. But it is found
        // that m_blk being a factor of M is more important than max thread utilisation.Therefore
        // in scoring that has been given more weightage(0.7). This was experimentally verified to
        // be the best hueristics with multiple shapes.

        bool low_spatial_work = matmul.M <= 40;
        if (low_spatial_work) {

            // Reduce n_blk size to increase parallel space
            // note: over reduction of n_blk size on 2d shapes when n_chunks == 1
            // showed significant performance degradation
            if (!bm_conf_utils.check_n_blk_fixed()
                    && IMPLICATION(n_chunks == 1, bgmmc.batch_ndims > 0))
                n_blk = nstl::min(matmul.N, 32);
        }
    }

    float best_imbalance = 1.f; // reduce
    for_(int nthr_k = start_nthr_k; nthr_k >= 1; --nthr_k)
    for_(int n_chunk_size = n_chunks_start; n_chunk_size >= 1; --n_chunk_size)
    for (int m_blk = max_m_blk; m_blk >= min_m_blk; --m_blk) {

        matmul_sve512_blocking_params_t cur_params(matmul, nthr);
        cur_params.update_params(
                1, m_blk, n_chunk_size, n_blk, 1, k_blk, nthr_k);

        float cur_imbalance = cur_params.get_imbalance();
        if (cur_imbalance < best_imbalance) {
            best_imbalance = cur_imbalance;
            best_blocking = cur_params;
        }
    }
    return best_imbalance;
}

status_t compute_blocking_heuristic(brgemm_matmul_conf_t &bgmmc,
        const brgemm_matmul_conf_utils_t &bm_conf_utils) {

    bgmmc.N_blk = nstl::min(static_cast<dim_t>(bgmmc.wei_n_blk), bgmmc.N);

    bgmmc.M_chunk_size = bgmmc.N_chunk_size = 1;

    if (is_superset(bm_conf_utils.get_isa(), sve_512)) {
        // TODO:
        // *) adjust K_BLK using 'rnd_up(bgmmc.K, bgmmc.required_k_granularity)'
        //    for non-f32 datatypes.
        // *) optimize param search complexity

        // Approach for selecting ideal 'blocking parameters':
        // M_blk:
        // - main param for having parallel_work optimally distributed.
        // - 'br_block' is a BRGeMM uKernel parameter derived from 'M_Blk',
        // however, there is no measured performance impact from small
        // variations in 'br_block' size.
        //
        // M_Chunks:
        // - no noticeable performance impact i.e. 'M_blk = M_Chunks * M_Blk';
        // with M_Chunks > 1', brgemm has the same performance results. Instead,
        // choose a larger 'M_blk'.
        //
        // N_blk:
        // - ideally 64 (from 'get_default_n_block()').
        // - can be reduced to 32 to improve performance for some shapes, as
        //  well as increasing parallelization search space.
        //
        // N_Chunks:
        // - No different as long as thread/work balance is the same.
        // - Note: for A_Transposed cases using A_buffer (i.e. bwd-w): select
        // a higher count to increase performance -better for transposed data
        // reuse.
        //
        // K_blk:
        // - block size variation '512 <= K_blk < 1024' has negligible
        // performance difference. However, Some cases benefit from higher
        // block size.
        // - can parallelize if not enough work; notice: requires reduction!
        //
        // Batch_Size:
        // - unused.

        const matmul_sve512_blocking_params_t::matmul_params_t matmul(
                bgmmc.M, bgmmc.N, bgmmc.K, bgmmc.batch);

        matmul_sve512_blocking_params_t best_blocking(matmul, bgmmc.nthr);

        const float best_imbalance = compute_blocking_heuristic_sve512(
                bgmmc, bm_conf_utils, matmul, best_blocking);

        if (best_imbalance == 1.f) return status::unimplemented;

        best_blocking.update_configuration(bgmmc);
    } else {
        assert(one_of(bm_conf_utils.get_isa(), sve_256));

        const matmul_sve512_blocking_params_t::matmul_params_t matmul(
                bgmmc.M, bgmmc.N, bgmmc.K, bgmmc.batch);

        matmul_sve512_blocking_params_t best_blocking(matmul, bgmmc.nthr);

        const float best_imbalance = compute_blocking_heuristic_sve_256(
                bgmmc, bm_conf_utils, matmul, best_blocking);

        if (best_imbalance == 1.f) return status::unimplemented;

        best_blocking.update_configuration(bgmmc);
    }

    return status::success;
}

status_t init_brgemm_matmul_conf(cpu_isa_t isa, brgemm_matmul_conf_t &bgmmc,
        const matmul_desc_t &mmd, memory_desc_t &src_md,
        memory_desc_t &weights_md, memory_desc_t &dst_md,
        memory_desc_t &bias_md, primitive_attr_t &attr) {
    const memory_desc_wrapper src_d(&src_md);
    const memory_desc_wrapper weights_d(&weights_md);
    const memory_desc_wrapper dst_d(&dst_md);

    bgmmc = zero<decltype(bgmmc)>();
    bgmmc.isa = isa;
    bgmmc.nthr = dnnl_get_max_threads();
    bgmmc.brg_type = brgemm_addr;

    bgmmc.src_dt = src_d.data_type();
    bgmmc.dst_dt = dst_d.data_type();
    bgmmc.wei_dt = weights_d.data_type();

    bgmmc.with_bias = mmd.bias_desc.format_kind != format_kind::undef;
    bgmmc.bia_dt = bgmmc.with_bias ? mmd.bias_desc.data_type : data_type::undef;
    bgmmc.s8s8_compensation_required = bgmmc.src_dt == s8 && !isa_has_s8s8(isa);
    bgmmc.ndims = dst_d.ndims();

    brgemm_matmul_conf_utils_t bm_conf_utils(bgmmc, isa, attr,
            src_d.format_kind() == format_kind::any,
            weights_d.format_kind() == format_kind::any,
            dst_d.format_kind() == format_kind::any,
            bias_md.format_kind == format_kind::any);

    VCHECK_BG(check_datatype(bm_conf_utils), VERBOSE_UNSUPPORTED_DT);

    bgmmc.a_dt_sz = bgmmc.tr_a_dt_sz = types::data_type_size(bgmmc.src_dt);
    bgmmc.b_dt_sz = bgmmc.tr_b_dt_sz = types::data_type_size(bgmmc.wei_dt);

    bgmmc.is_bf32 = bm_conf_utils.is_bf32();

    // Make BRGeMM compute MatMul as if it were in bfloat16, while down-convert
    // happens during copy-buffer computations
    if (bgmmc.is_bf32 || bm_conf_utils.is_f16()) { assert(!"unreachable"); }

    bgmmc.acc_dt = bm_conf_utils.is_int8() ? s32 : f32;

    bgmmc.c_dt_sz = types::data_type_size(bgmmc.dst_dt);
    bgmmc.acc_dt_sz = types::data_type_size(bgmmc.acc_dt);
    if (bgmmc.with_bias) bgmmc.bias_dt_sz = types::data_type_size(bgmmc.bia_dt);

    const auto &src_scales = attr.scales_.get(DNNL_ARG_SRC);
    const auto &wei_scales = attr.scales_.get(DNNL_ARG_WEIGHTS);
    bgmmc.with_scales = !src_scales.has_default_values()
            || !wei_scales.has_default_values();
    if (bgmmc.with_scales) {
        bgmmc.is_oscale_per_n = wei_scales.mask_ == 1 << (bgmmc.ndims - 1);

        // only common and per-oc-channel scales are supported
        VCONDCHECK_BG(wei_scales.mask_ == 0 || bgmmc.is_oscale_per_n,
                VERBOSE_UNSUPPORTED_SCALES_CFG);
    }

    const auto &dst_scales = attr.scales_.get(DNNL_ARG_DST);
    bgmmc.with_dst_scales = !dst_scales.has_default_values();
    // only common scales are supported
    if (bgmmc.with_dst_scales && dst_scales.mask_ != 0)
        return status::unimplemented;

    const auto &p = attr.post_ops_;
    bgmmc.with_sum = p.find(primitive_kind::sum) != -1;
    const int eltwise_ind = p.find(primitive_kind::eltwise);
    bgmmc.with_eltwise = eltwise_ind != -1;
    const int binary_ind = p.find(primitive_kind::binary);
    const int prelu_ind = p.find(primitive_kind::prelu);
    bgmmc.with_binary = !everyone_is(-1, binary_ind, prelu_ind);
    VCONDCHECK_BG(post_ops_ok(bgmmc, attr, dst_d), VERBOSE_UNSUPPORTED_POSTOP);

    bgmmc.src_zp_type = get_zp_type(attr, DNNL_ARG_SRC);
    bgmmc.wei_zp_type = get_zp_type(attr, DNNL_ARG_WEIGHTS);
    bgmmc.dst_zp_type = get_zp_type(attr, DNNL_ARG_DST);

    VCONDCHECK_BG(
            IMPLICATION(!bm_conf_utils.is_int8(),
                    everyone_is(brgemm_broadcast_t::none, bgmmc.src_zp_type,
                            bgmmc.wei_zp_type, bgmmc.dst_zp_type)),
            VERBOSE_UNSUPPORTED_ZP_CFG);

    matmul_helper_t helper(src_d, weights_d, dst_d);

    bgmmc.batch_ndims = bgmmc.ndims - 2;
    bgmmc.M = helper.M();
    bgmmc.N = helper.N();
    bgmmc.K = helper.K();
    bgmmc.batch = helper.batch();
    bgmmc.is_runtime_M = is_runtime_value(bgmmc.M);
    bgmmc.is_runtime_N = is_runtime_value(bgmmc.N);
    bgmmc.is_runtime_K = is_runtime_value(bgmmc.K);

    // runtime value for M dimension is only supported
    if (is_runtime_value(bgmmc.batch) || bgmmc.is_runtime_N
            || bgmmc.is_runtime_K)
        return status::unimplemented;

    const bool runtime_M_supported = false;
    if (bgmmc.is_runtime_M && !runtime_M_supported)
        return status::unimplemented;

    bgmmc.batch_without_first_dim
            = bgmmc.batch_ndims > 1 ? helper.batch() / dst_d.dims()[0] : 0;

    bgmmc.bcast_A_desc.set_params(
            src_d.dims(), dst_d.dims(), bgmmc.batch_ndims, bgmmc.batch);
    bgmmc.bcast_B_desc.set_params(
            weights_d.dims(), dst_d.dims(), bgmmc.batch_ndims, bgmmc.batch);

    // Dispatch small shapes to VNNI for better performance
    bool is_small_shapes = false;

    VCONDCHECK_BG(!is_small_shapes, VERBOSE_SMALL_SHAPES);

    // required granularity for k dimension
    bgmmc.required_k_granularity = 1;
    VCONDCHECK_BG(bgmmc.required_k_granularity > 0, VERBOSE_BLOCKING_FAIL, "");
    bgmmc.wei_k_blk = data_type_vnni_simd_elems<sve_512>(bgmmc.wei_dt);

    VCHECK_BG(bm_conf_utils.set_or_check_tags(src_md, dst_md, bias_md),
            VERBOSE_UNSUPPORTED_TAG);
    VCHECK_BG(bm_conf_utils.set_or_check_B_tag(weights_md),
            VERBOSE_UNSUPPORTED_TAG);

    bgmmc.req_wei_vnni_downconvert = bm_conf_utils.wei_down_convert_to_vnni();

    VCHECK_BG(attr.set_default_formats(&dst_md), VERBOSE_UNSUPPORTED_TAG);

    bgmmc.wei_n_blk = get_default_n_block(bgmmc.wei_tag, bgmmc);

    bgmmc.blocked_B = bm_conf_utils.get_blocked_B();
    bgmmc.use_buffer_b = bm_conf_utils.use_buffer_b();

    const bool transposed_A = bm_conf_utils.check_is_transposed(bgmmc.src_tag);
    // if M == 1 we can still treat formally transposed A as plain
    // and avoid copy routine creation/execution
    const bool treat_transposed_A_as_plain = transposed_A && bgmmc.M == 1;
    bgmmc.transposed_A = ((transposed_A && !treat_transposed_A_as_plain)
            || bgmmc.src_tag == adbc);
    // For batched problems with plain A and C and fully broadcasted across B
    // we can merge all the batch dimensions into M if broadcast strategies
    // set is limited for binary post-ops
    const bool plain_A_layout = bm_conf_utils.check_is_plain(bgmmc.src_tag)
            || treat_transposed_A_as_plain;
    const bool merge_batch_dims_into_M = bgmmc.batch > 1
            && bgmmc.bcast_B_desc.bcast_across_all_batch_dims
            && bm_conf_utils.check_is_plain(bgmmc.dst_tag) && plain_A_layout
            && post_ops_ok(
                    bgmmc, attr, dst_d, true /* limit_bcast_strategies_set */);
    if (merge_batch_dims_into_M) {
        bgmmc.M *= bgmmc.batch;
        bgmmc.batch = 1;
    }

    // runtime A stride wrt M dimension is not acceptable
    if (is_runtime_value(helper.get_a_stride(bgmmc.ndims - 2)))
        return status::unimplemented;

    // runtime A stride wrt K dimension is acceptable for transpose A and
    // runtime M case only
    const bool stride_A_wrt_K_dim_ok = IMPLICATION(
            is_runtime_value(helper.get_a_stride(bgmmc.ndims - 1)),
            bgmmc.transposed_A && bgmmc.is_runtime_M);
    if (!stride_A_wrt_K_dim_ok) return status::unimplemented;

    // runtime A strides wrt batch dimensions are acceptable for runtime M case
    // only
    for (int b = 0; b < bgmmc.batch_ndims; b++) {
        if (!IMPLICATION(is_runtime_value(helper.get_a_stride(b)),
                    bgmmc.is_runtime_M))
            return status::unimplemented;
    }

    const bool lda_is_big_2pow = false;
    const bool is_copy_a_required
            = bgmmc.wei_zp_type != brgemm_broadcast_t::none
            || bgmmc.transposed_A || lda_is_big_2pow;
    bgmmc.use_buffer_a = is_copy_a_required;

    // Supported computation with copy only part of A related to K_tail if
    // is_copy_a_required == true, but the current performance measurements
    // show worse performance for it in comparison with copy whole A approach
    // (especially for big K sizes).
    bgmmc.use_buffer_a_tail_only = false;

    const int dmax = nstl::min(bgmmc.ndims, 3);
    for (int d = 0; d < dmax; d++) {
        int dim = bgmmc.ndims - 1 - d;
        bgmmc.A_strides[d] = bgmmc.a_dt_sz * src_d.blocking_desc().strides[dim];
        bgmmc.B_strides[d]
                = bgmmc.b_dt_sz * weights_d.blocking_desc().strides[dim];
        bgmmc.C_strides[d] = bgmmc.c_dt_sz * dst_d.blocking_desc().strides[dim];
    }

    // We need to correct A_strides if batched dimensions are merged in M and
    // A layout is formally transposed but could be treated as plain
    if (merge_batch_dims_into_M && treat_transposed_A_as_plain) {
        bgmmc.A_strides[1] = bgmmc.A_strides[2];
    }

    // BF32 'Hint' Heuristic:
    // Under the following conditions, F32 through SVE512 performs better
    // than using BF32 arithmetic.
    VCONDCHECK_BG(!(bgmmc.is_bf32 && (bgmmc.M < 8)
                          && ((bgmmc.wei_tag == abcd)
                                  || bm_conf_utils.is_any_B_layout())),
            VERBOSE_UNSUPPORTED_FPMATH_MODE);

    // Heuristic tries to optimize the following parameters:
    // - M_blk, M_Chunk
    // - N_blk, N_Chunk
    // - K_blk, batch_size
    // - nthr_K
    VCHECK_BG(compute_blocking_heuristic(bgmmc, bm_conf_utils),
            VERBOSE_BLOCKING_FAIL, "");

    if (bgmmc.wei_n_blk > bgmmc.N_blk
            && IMPLICATION(
                    bgmmc.N == bgmmc.N_blk, bgmmc.N >= bgmmc.wei_n_blk)) {
        bgmmc.wei_n_blk = bgmmc.N_blk;
        VCHECK_BG(bm_conf_utils.update_and_check_B_tag(
                          weights_md, bgmmc.wei_n_blk),
                VERBOSE_UNSUPPORTED_TAG);

        bgmmc.req_wei_vnni_downconvert
                = bm_conf_utils.wei_down_convert_to_vnni();
    }

    VCHECK_BG(bm_conf_utils.set_B_flags(weights_md), VERBOSE_BLOCKING_FAIL, "");

    bgmmc.M_tail = bgmmc.is_runtime_M ? 0 : bgmmc.M % bgmmc.M_blk;
    bgmmc.N_tail = bgmmc.N % bgmmc.N_blk;
    bgmmc.K_tail = bgmmc.K > bgmmc.K_blk
            ? rnd_up(bgmmc.K % bgmmc.K_blk, bgmmc.required_k_granularity)
            : 0;

    bgmmc.LDB = bm_conf_utils.get_actual_LDB();
    bgmmc.LDD = bgmmc.dst_tag == acbd ? dst_d.blocking_desc().strides[2]
                                      : bgmmc.N;
    bgmmc.LDC
            = bgmmc.use_buffer_c && bgmmc.nthr_k <= 1 ? bgmmc.N_blk : bgmmc.LDD;

    init_aux_values(bgmmc, src_d, weights_d, dst_d);

    return status::success;
}

void init_aux_values(brgemm_matmul_conf_t &bgmmc,
        const memory_desc_wrapper &src_d, const memory_desc_wrapper &wei_d,
        const memory_desc_wrapper &dst_d) {

    bgmmc.M_chunk_elems = bgmmc.M_blk * bgmmc.M_chunk_size;
    bgmmc.N_chunk_elems = bgmmc.N_blk * bgmmc.N_chunk_size;
    bgmmc.K_chunk_elems = bgmmc.K_blk * bgmmc.brgemm_batch_size;
    bgmmc.M_chunks = div_up(bgmmc.M, bgmmc.M_chunk_elems);
    bgmmc.N_chunks = div_up(bgmmc.N, bgmmc.N_chunk_elems);
    bgmmc.K_chunks = div_up(bgmmc.K, bgmmc.K_chunk_elems);
    bgmmc.num_M_blocks = div_up(bgmmc.M, bgmmc.M_blk);
    bgmmc.num_N_blocks = div_up(bgmmc.N, bgmmc.N_blk);
    const int last_chunck_batch_size
            = (nstl::max(bgmmc.K, bgmmc.K_blk)
                      - (bgmmc.K_chunks - 1) * bgmmc.K_chunk_elems)
            / bgmmc.K_blk;
    bgmmc.brgemm_batch_tail_size
            = last_chunck_batch_size % bgmmc.brgemm_batch_size;

    bgmmc.buffer_c_chunk_sz = bgmmc.acc_dt_sz * bgmmc.LDC
            * (bgmmc.nthr_k > 1 ? bgmmc.M : bgmmc.M_blk);
    bgmmc.buffer_c_per_thread_sz = bgmmc.buffer_c_chunk_sz
            * (bgmmc.nthr_k > 1 ? 1 : bgmmc.M_chunk_size * bgmmc.N_chunk_size);

    bgmmc.buffer_a_chunk_sz = bgmmc.tr_a_dt_sz * bgmmc.M_blk
            * (bgmmc.use_buffer_a_tail_only ? bgmmc.wei_k_blk : bgmmc.LDA);
    bgmmc.buffer_a_chunk_shift_along_m = bgmmc.buffer_a_chunk_sz
            * (bgmmc.use_buffer_a_tail_only ? 1 : bgmmc.brgemm_batch_size);
    bgmmc.buffer_a_per_thread_sz
            = bgmmc.buffer_a_chunk_shift_along_m * bgmmc.M_chunk_size;

    bgmmc.buffer_b_chunk_sz = bgmmc.tr_b_dt_sz * bgmmc.LDB
            * rnd_up(bgmmc.K_blk, bgmmc.wei_k_blk);
    bgmmc.buffer_b_per_thread_sz
            = bgmmc.buffer_b_chunk_sz * bgmmc.brgemm_batch_size;

    bgmmc.s8s8_comp_ithr_str
            = bgmmc.use_buffer_b ? bgmmc.wei_n_blk * bgmmc.N_chunk_size : 0;
    bgmmc.s8s8_comp_b_str = bgmmc.use_buffer_b
            ? 0
            : div_up(bgmmc.N, bgmmc.wei_n_blk) * bgmmc.wei_n_blk;
    bgmmc.s8s8_comp_n_str = bgmmc.wei_n_blk;

    bgmmc.A_ptr_shift_b = 0;
    bgmmc.copy_A_src_stride
            = bgmmc.a_dt_sz * (bgmmc.transposed_A ? bgmmc.M : bgmmc.K);
    if (bgmmc.src_tag == acbd || bgmmc.src_tag == adbc) {
        const dim_t factor = bgmmc.src_dt == f32 ? 2 : 1;
        const dim_t src_stride = bgmmc.src_tag == acbd ? bgmmc.A_strides[1]
                                                       : bgmmc.A_strides[0];
        bgmmc.copy_A_src_stride = nstl::min(src_d.blocking_desc().strides[0],
                                          src_stride / factor)
                * factor;
        const dim_t bcast_shift_b = bgmmc.src_tag == acbd ? bgmmc.K : bgmmc.M;
        bgmmc.A_ptr_shift_b
                = (bgmmc.bcast_A_desc.bcast_mask == 2
                                  ? bcast_shift_b
                                  : src_d.blocking_desc().strides[0])
                * bgmmc.a_dt_sz;
    }

    bgmmc.B_ptr_shift_b = 0;
    bgmmc.copy_B_wei_stride = 0;
    if (one_of(bgmmc.wei_tag, acbd, adbc)) {
        const dim_t factor = bgmmc.wei_dt == f32 ? 2 : 1;
        const dim_t wei_stride = bgmmc.wei_tag == acbd ? bgmmc.B_strides[1]
                                                       : bgmmc.B_strides[0];
        bgmmc.copy_B_wei_stride = nstl::min(wei_d.blocking_desc().strides[0],
                                          wei_stride / factor)
                * factor;
        const dim_t bcast_shift_b = bgmmc.wei_tag == acbd ? bgmmc.N : bgmmc.K;
        bgmmc.B_ptr_shift_b
                = (bgmmc.bcast_B_desc.bcast_mask == 2
                                  ? bcast_shift_b
                                  : wei_d.blocking_desc().strides[0])
                * bgmmc.b_dt_sz;
    }

    bgmmc.C_ptr_shift_b = bgmmc.dst_tag == acbd
            ? dst_d.blocking_desc().strides[0] * bgmmc.c_dt_sz
            : 0;

    bgmmc.has_zero_point_a = bgmmc.src_zp_type != brgemm_broadcast_t::none;
    bgmmc.has_zero_point_b = bgmmc.wei_zp_type != brgemm_broadcast_t::none;
    bgmmc.has_zero_point_c = bgmmc.dst_zp_type != brgemm_broadcast_t::none;
    bgmmc.post_ops_applicable = one_of(true, bgmmc.with_sum, bgmmc.with_bias,
            bgmmc.with_scales, bgmmc.with_eltwise, bgmmc.with_binary,
            bgmmc.acc_dt != bgmmc.dst_dt, bgmmc.s8s8_compensation_required,
            bgmmc.has_zero_point_a, bgmmc.has_zero_point_b,
            bgmmc.has_zero_point_c, bgmmc.with_dst_scales);

    bgmmc.zp_a_comp_shift_n = bgmmc.wei_n_blk;
    bgmmc.zp_a_comp_elems_per_thr
            = bgmmc.N_chunk_size * bgmmc.zp_a_comp_shift_n;

    const int s32_elems_in_cacheline = 16;
    bgmmc.zp_b_comp_result_shift_m = bgmmc.M_blk;
    bgmmc.zp_b_comp_buffer_start
            = bgmmc.M_chunk_size * bgmmc.zp_b_comp_result_shift_m;
    bgmmc.zp_b_comp_buffer_shift_m = s32_elems_in_cacheline * bgmmc.M_blk;
    bgmmc.zp_b_comp_elems_per_thr = bgmmc.M_chunk_size
            * (bgmmc.zp_b_comp_result_shift_m + bgmmc.zp_b_comp_buffer_shift_m);

    bgmmc.brgemm_batch_element_per_thr_sz = 16 * bgmmc.brgemm_batch_size;
}

void init_scratchpad(memory_tracking::registrar_t &scratchpad,
        const brgemm_matmul_conf_t &bgmmc) {
    const size_t default_data_align = sizeof(char);
    if (bgmmc.brg_type == brgemm_addr)
        scratchpad.book(key_brgemm_primitive_batch,
                static_cast<size_t>(bgmmc.nthr)
                        * bgmmc.brgemm_batch_element_per_thr_sz,
                sizeof(brgemm_batch_element_t), 64);

    if (bgmmc.use_buffer_a || bgmmc.use_buffer_a_tail_only)
        scratchpad.book(key_brgemm_primitive_buffer_a,
                bgmmc.nthr * bgmmc.buffer_a_per_thread_sz, default_data_align);

    if (bgmmc.use_buffer_b) {
        scratchpad.book(key_brgemm_primitive_buffer_b,
                bgmmc.nthr * bgmmc.buffer_b_per_thread_sz, default_data_align);

        if (bgmmc.s8s8_compensation_required && (!bgmmc.blocked_B))
            scratchpad.book(key_brgemm_primitive_buffer_comp,
                    bgmmc.nthr * bgmmc.s8s8_comp_ithr_str,
                    types::data_type_size(f32));
    }

    if (bgmmc.use_buffer_c)
        scratchpad.book(key_brgemm_primitive_buffer,
                bgmmc.nthr * bgmmc.buffer_c_per_thread_sz, default_data_align);

    if (bgmmc.has_zero_point_a) {
        const auto num_elems = bgmmc.nthr * bgmmc.zp_a_comp_elems_per_thr;
        scratchpad.book(key_brgemm_primitive_zp_comp_a, num_elems,
                types::data_type_size(s32));
    }

    if (bgmmc.has_zero_point_b)
        scratchpad.book(key_brgemm_primitive_zp_comp_b,
                bgmmc.nthr * bgmmc.zp_b_comp_elems_per_thr,
                types::data_type_size(s32));

    if (bgmmc.is_runtime_M)
        scratchpad.book(key_brgemm_primitive_buffer_d,
                bgmmc.LDD * bgmmc.M_blk * bgmmc.M_chunk_size * bgmmc.c_dt_sz,
                default_data_align);
}

} // namespace matmul
} // namespace aarch64
} // namespace cpu
} // namespace impl
} // namespace dnnl<|MERGE_RESOLUTION|>--- conflicted
+++ resolved
@@ -1,9 +1,6 @@
 /*******************************************************************************
 * Copyright 2021-2023 Intel Corporation
-<<<<<<< HEAD
-=======
 * Copyright 2023-2024 FUJITSU LIMITED
->>>>>>> cfe12d85
 * Copyright 2024 Arm Ltd. and affiliates
 *
 * Licensed under the Apache License, Version 2.0 (the "License");
