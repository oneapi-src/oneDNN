/*******************************************************************************
* Copyright 2021-2024 Arm Ltd. and affiliates
*
* Licensed under the Apache License, Version 2.0 (the "License");
* you may not use this file except in compliance with the License.
* You may obtain a copy of the License at
*
*     http://www.apache.org/licenses/LICENSE-2.0
*
* Unless required by applicable law or agreed to in writing, software
* distributed under the License is distributed on an "AS IS" BASIS,
* WITHOUT WARRANTIES OR CONDITIONS OF ANY KIND, either express or implied.
* See the License for the specific language governing permissions and
* limitations under the License.
*******************************************************************************/

#include "cpu/aarch64/matmul/acl_matmul.hpp"

namespace dnnl {
namespace impl {
namespace cpu {
namespace aarch64 {
namespace matmul {

using namespace data_type;

namespace {
using data_t = prec_traits<data_type::f32>::type;
} // namespace

status_t acl_matmul_t::init(engine_t *engine) {
    auto amp_ = pd()->amp_;
    // Configure transpose kernel for src and wei
    if (amp_.is_transA && !amp_.do_transC) {
        acl_obj_->transA.configure(&amp_.src_acc_info, &amp_.src_tensor_info);
    }
    if (amp_.is_transB && !amp_.do_transC) {
        acl_obj_->transB.configure(&amp_.wei_acc_info, &amp_.wei_tensor_info);
    }
    if (amp_.do_transC) {
        acl_obj_->transC.configure(&amp_.dst_acc_info, &amp_.dst_tensor_info);
    }
    // Configure GEMM
    if (amp_.do_transC) {
        acl_obj_->asm_gemm.configure(&amp_.wei_tensor_info,
                &amp_.src_tensor_info, nullptr, &amp_.dst_acc_info,
                amp_.gemm_info);
    } else {
        acl_obj_->asm_gemm.configure(&amp_.src_tensor_info,
                &amp_.wei_tensor_info, nullptr, &amp_.dst_tensor_info,
                amp_.gemm_info);
    }
    acl_obj_->aux_mem_req = acl_obj_->asm_gemm.workspace();
    if (amp_.do_act) {
        auto dst_info_to_use
                = amp_.do_transC ? &amp_.dst_acc_info : &amp_.dst_tensor_info;
        acl_obj_->act.configure(dst_info_to_use, dst_info_to_use,
                amp_.gemm_info.activation_info());
    }

    return status::success;
}

status_t acl_matmul_t::pd_t::init(engine_t *engine) {
    using smask_t = primitive_attr_t::skip_mask_t;
    const bool is_fp32_ok
            = utils::everyone_is(data_type::f32, src_md()->data_type,
                      weights_md()->data_type, dst_md()->data_type,
                      desc()->accum_data_type)
            && platform::has_data_type_support(data_type::f32);
    const bool is_fp16_ok
            = utils::everyone_is(data_type::f16, src_md()->data_type,
                      weights_md()->data_type, dst_md()->data_type)
            && platform::has_data_type_support(data_type::f16);
    const bool is_bf16_ok
            = utils::everyone_is(data_type::bf16, src_md()->data_type,
                      weights_md()->data_type, dst_md()->data_type)
            && platform::has_data_type_support(data_type::bf16);

    // we need to save this state as it can change inside set_default_formats()
    weights_format_kind_ = weights_md_.format_kind;

    VDISPATCH_MATMUL(is_dense_format_kind(), VERBOSE_UNSUPPORTED_SPARSE_CFG);
    VDISPATCH_MATMUL(utils::one_of(true, is_fp32_ok, is_fp16_ok, is_bf16_ok),
            VERBOSE_UNSUPPORTED_DT_CFG);
    VDISPATCH_MATMUL(!has_zero_dim_memory(), VERBOSE_EMPTY_TENSOR, "");
    VDISPATCH_MATMUL(set_default_formats(), VERBOSE_UNSUPPORTED_TAG);
    VDISPATCH_MATMUL(attr()->has_default_values(smask_t::oscale
                             | smask_t::post_ops | smask_t::fpmath_mode),
            VERBOSE_UNSUPPORTED_ATTR);
    VDISPATCH_MATMUL(attr_oscale_ok(), VERBOSE_UNSUPPORTED_SCALES_CFG);
    VDISPATCH_MATMUL(
            !has_runtime_dims_or_strides(), VERBOSE_RUNTIMEDIM_UNSUPPORTED);

    if (weights_format_kind_ == format_kind::any) {
        CHECK(acl_matmul_utils::init_conf_matmul<true>(
                amp_, src_md_, weights_md_, dst_md_, *desc(), *attr()));
    } else {
<<<<<<< HEAD
#if DNNL_CPU_THREADING_RUNTIME == DNNL_RUNTIME_THREADPOOL
        // to avoid seg. fault in case threadpool is enabled and its pointer is null
        if (threadpool_utils::get_active_threadpool() == nullptr)
            return status::unimplemented;
#endif
=======
>>>>>>> a8b478b2
        CHECK(acl_matmul_utils::init_conf_matmul<false>(
                amp_, src_md_, weights_md_, dst_md_, *desc(), *attr()));
    }

    // We can only fuse sum if it is the first post op and we aren't
    // transposing dst after
    if (attr_.post_ops_.contain(primitive_kind::sum, 0) && !amp_.do_transC) {
        // Check there isn't another sum after the first
        VDISPATCH_MATMUL(attr_.post_ops_.find(primitive_kind::sum, 1, -1) < 0,
                "cannot contain multiple sum post-ops");
        VDISPATCH_MATMUL(attr_.post_ops_.entry_[0].sum.scale == 1.0f,
                "sum post op scale must be 1 (no scale)");
        VDISPATCH_MATMUL(attr_.post_ops_.entry_[0].sum.zero_point == 0,
                "sum post op zero point must be 0 (no shift)");
        amp_.gemm_info.set_accumulate(true);
    }

    amp_.do_act = false;
    arm_compute::ActivationLayerInfo act_info;
    CHECK(acl_post_ops.init(engine, attr_.post_ops_, dst_md_, act_info,
            amp_.gemm_info.accumulate() ? 1 : 0));
    amp_.gemm_info.set_activation_info(act_info);
    if (act_info.enabled()
            && !arm_compute::experimental::op::ll::CpuGemmAssemblyDispatch::
                       is_activation_supported(act_info)) {
        auto dst_info_to_use
                = amp_.do_transC ? &amp_.dst_acc_info : &amp_.dst_tensor_info;
        ACL_CHECK_VALID(arm_compute::experimental::op::CpuActivation::validate(
                dst_info_to_use, dst_info_to_use, act_info));
        amp_.do_act = true;
    }
    amp_.use_dst_acc_for_sum = acl_post_ops.has_sum();

    // Validate ACL GEMM
    if (amp_.do_transC) {
        ACL_CHECK_VALID(
                arm_compute::experimental::op::ll::CpuGemmAssemblyDispatch::
                        validate(&amp_.wei_tensor_info, &amp_.src_tensor_info,
                                nullptr, &amp_.dst_acc_info, amp_.gemm_info));
    } else {
        ACL_CHECK_VALID(arm_compute::experimental::op::ll::
                        CpuGemmAssemblyDispatch::validate(&amp_.src_tensor_info,
                                &amp_.wei_tensor_info, nullptr,
                                &amp_.dst_tensor_info, amp_.gemm_info));
    }

    auto scratchpad = scratchpad_registry().registrar();
    arm_compute::experimental::MemoryRequirements aux_mem_req;

    // Query buffer memory requirement, if not using fixed-format kernel
    if (weights_format_kind_ != format_kind::any) {
        arm_compute::experimental::op::ll::CpuGemmAssemblyDispatch asm_gemm;
        if (amp_.do_transC) {
            asm_gemm.configure(&amp_.wei_tensor_info, &amp_.src_tensor_info,
                    nullptr, &amp_.dst_acc_info, amp_.gemm_info);
        } else {
            asm_gemm.configure(&amp_.src_tensor_info, &amp_.wei_tensor_info,
                    nullptr, &amp_.dst_tensor_info, amp_.gemm_info);
        }
        aux_mem_req = asm_gemm.workspace();
    }
    CHECK(acl_matmul_utils::init_scratchpad(
            scratchpad, amp_, src_md_, weights_md_, dst_md_, aux_mem_req));

    return status::success;
}

template <bool IsFixedFormat>
status_t acl_matmul_t::execute_forward(const exec_ctx_t &ctx) const {

    status_t status = status::success;
    auto src_base = CTX_IN_MEM(const data_t *, DNNL_ARG_SRC);
    auto wei_base = CTX_IN_MEM(const data_t *, DNNL_ARG_WEIGHTS);

    auto amp = pd()->amp_;
    bool is_transA = amp.is_transA;
    bool is_transB = amp.is_transB;
    bool do_transC = amp.do_transC;
    bool do_act = amp.do_act;
    bool use_dst_acc_for_sum = amp.use_dst_acc_for_sum;

    const auto scratchpad = ctx.get_scratchpad_grantor();

    arm_compute::Tensor src_tensor;
    arm_compute::Tensor wei_tensor;
    arm_compute::Tensor bia_tensor = nullptr;
    arm_compute::Tensor dst_tensor;
    arm_compute::Tensor dst_acc_tensor;
    src_tensor.allocator()->init(amp.src_tensor_info);
    wei_tensor.allocator()->init(amp.wei_tensor_info);
    dst_tensor.allocator()->init(amp.dst_tensor_info);

    // If we have an unfused sum post op, put the result in a scratchpad tensor.
    // Result will be summed to the dst during acl_post_ops.execute
    auto dst_base = use_dst_acc_for_sum ? scratchpad.get<void>(
                            memory_tracking::names::key_matmul_dst_in_acc_dt)
                                        : CTX_OUT_MEM(data_t *, DNNL_ARG_DST);
    dst_tensor.allocator()->import_memory(dst_base);

    // Run transpose kernel
    if (is_transA && !is_transB) {
        arm_compute::Tensor src_acc_tensor;
        src_acc_tensor.allocator()->init(amp.src_acc_info);
        src_acc_tensor.allocator()->import_memory(
                const_cast<data_t *>(src_base));
        auto transA_scratch = scratchpad.get<void>(
                memory_tracking::names::key_matmul_src_trans);
        src_tensor.allocator()->import_memory(transA_scratch);
        arm_compute::ITensorPack transpose_pack;
        transpose_pack.add_tensor(
                arm_compute::TensorType::ACL_SRC, &src_acc_tensor);
        transpose_pack.add_tensor(
                arm_compute::TensorType::ACL_DST, &src_tensor);
        acl_obj_->transA.run(transpose_pack);
        wei_tensor.allocator()->import_memory(const_cast<data_t *>(wei_base));
        src_acc_tensor.allocator()->free();
    } else if (is_transB && !is_transA) {
        arm_compute::Tensor wei_acc_tensor;
        wei_acc_tensor.allocator()->init(amp.wei_acc_info);
        wei_acc_tensor.allocator()->import_memory(
                const_cast<data_t *>(wei_base));
        auto transB_scratch = scratchpad.get<void>(
                memory_tracking::names::key_matmul_wei_trans);
        wei_tensor.allocator()->import_memory(transB_scratch);
        arm_compute::ITensorPack transpose_pack;
        transpose_pack.add_tensor(
                arm_compute::TensorType::ACL_SRC, &wei_acc_tensor);
        transpose_pack.add_tensor(
                arm_compute::TensorType::ACL_DST, &wei_tensor);
        acl_obj_->transB.run(transpose_pack);
        src_tensor.allocator()->import_memory(const_cast<data_t *>(src_base));
        wei_acc_tensor.allocator()->free();
    } else if (is_transA && is_transB && !do_transC) {
        arm_compute::Tensor src_acc_tensor;
        arm_compute::Tensor wei_acc_tensor;
        src_acc_tensor.allocator()->init(amp.src_acc_info);
        src_acc_tensor.allocator()->import_memory(
                const_cast<data_t *>(src_base));
        wei_acc_tensor.allocator()->init(amp.wei_acc_info);
        wei_acc_tensor.allocator()->import_memory(
                const_cast<data_t *>(wei_base));
        auto transA_scratch = scratchpad.get<void>(
                memory_tracking::names::key_matmul_src_trans);
        auto transB_scratch = scratchpad.get<void>(
                memory_tracking::names::key_matmul_wei_trans);
        src_tensor.allocator()->import_memory(transA_scratch);
        wei_tensor.allocator()->import_memory(transB_scratch);
        arm_compute::ITensorPack transpose_packA;
        transpose_packA.add_tensor(
                arm_compute::TensorType::ACL_SRC, &src_acc_tensor);
        transpose_packA.add_tensor(
                arm_compute::TensorType::ACL_DST, &src_tensor);
        arm_compute::ITensorPack transpose_packB;
        transpose_packB.add_tensor(
                arm_compute::TensorType::ACL_SRC, &wei_acc_tensor);
        transpose_packB.add_tensor(
                arm_compute::TensorType::ACL_DST, &wei_tensor);
        acl_obj_->transA.run(transpose_packA);
        acl_obj_->transB.run(transpose_packB);
        src_acc_tensor.allocator()->free();
        wei_acc_tensor.allocator()->free();
    } else {
        src_tensor.allocator()->import_memory(const_cast<data_t *>(src_base));
        wei_tensor.allocator()->import_memory(const_cast<data_t *>(wei_base));
        if (do_transC) {
            auto transC_scratch = scratchpad.get<void>(
                    memory_tracking::names::key_matmul_dst_trans);
            dst_acc_tensor.allocator()->init(amp.dst_acc_info);
            dst_acc_tensor.allocator()->import_memory(transC_scratch);
        }
    }

    arm_compute::ITensorPack matmul_pack;
    if (do_transC) {
        matmul_pack.add_const_tensor(
                arm_compute::TensorType::ACL_SRC_0, &wei_tensor);
        matmul_pack.add_const_tensor(
                arm_compute::TensorType::ACL_SRC_1, &src_tensor);
        matmul_pack.add_tensor(arm_compute::TensorType::ACL_SRC_2, &bia_tensor);
        matmul_pack.add_tensor(
                arm_compute::TensorType::ACL_DST, &dst_acc_tensor);
    } else {
        matmul_pack.add_const_tensor(
                arm_compute::TensorType::ACL_SRC_0, &src_tensor);
        matmul_pack.add_const_tensor(
                arm_compute::TensorType::ACL_SRC_1, &wei_tensor);
        matmul_pack.add_tensor(arm_compute::TensorType::ACL_SRC_2, &bia_tensor);
        matmul_pack.add_tensor(arm_compute::TensorType::ACL_DST, &dst_tensor);
    }

    // Get pointer to scratchpad memory and create a workspace tensor for
    // CpuGemm. Fixed-format kernel does not need this workspace tensor.
    std::vector<arm_compute::Tensor> tmp_tensors(acl_obj_->aux_mem_req.size());
    if (!IsFixedFormat) {
        for (const auto &key : matmul_keys) {
            const auto id = key.first;
            if (acl_obj_->aux_mem_req[id].size > 0) {
                const auto info = arm_compute::TensorInfo(
                        arm_compute::TensorShape(
                                acl_obj_->aux_mem_req[id].size),
                        1, arm_compute::DataType::U8);
                auto buffer = scratchpad.get<void>(key.second);
                tmp_tensors[id].allocator()->init(
                        info, acl_obj_->aux_mem_req[id].alignment);
                tmp_tensors[id].allocator()->import_memory(buffer);
                matmul_pack.add_tensor(
                        acl_obj_->aux_mem_req[id].slot, &tmp_tensors[id]);
            }
        }
    }

    acl_obj_->asm_gemm.run(matmul_pack);
    if (do_act) {
        auto dst_to_use = do_transC ? &dst_acc_tensor : &dst_tensor;
        arm_compute::ITensorPack act_pack;
        act_pack.add_tensor(arm_compute::TensorType::ACL_SRC, dst_to_use);
        act_pack.add_tensor(arm_compute::TensorType::ACL_DST, dst_to_use);
        acl_obj_->act.run(act_pack);
    }

    if (do_transC) {
        arm_compute::ITensorPack transpose_packC;
        transpose_packC.add_tensor(
                arm_compute::TensorType::ACL_SRC, &dst_acc_tensor);
        transpose_packC.add_tensor(
                arm_compute::TensorType::ACL_DST, &dst_tensor);
        acl_obj_->transC.run(transpose_packC);
    }

    void *dst = dst_tensor.buffer();
    pd()->acl_post_ops.execute(ctx, dst);

    return status;
}

template status_t acl_matmul_t::execute_forward<true>(
        const exec_ctx_t &ctx) const;
template status_t acl_matmul_t::execute_forward<false>(
        const exec_ctx_t &ctx) const;

} // namespace matmul
} // namespace aarch64
} // namespace cpu
} // namespace impl
} // namespace dnnl<|MERGE_RESOLUTION|>--- conflicted
+++ resolved
@@ -96,14 +96,6 @@
         CHECK(acl_matmul_utils::init_conf_matmul<true>(
                 amp_, src_md_, weights_md_, dst_md_, *desc(), *attr()));
     } else {
-<<<<<<< HEAD
-#if DNNL_CPU_THREADING_RUNTIME == DNNL_RUNTIME_THREADPOOL
-        // to avoid seg. fault in case threadpool is enabled and its pointer is null
-        if (threadpool_utils::get_active_threadpool() == nullptr)
-            return status::unimplemented;
-#endif
-=======
->>>>>>> a8b478b2
         CHECK(acl_matmul_utils::init_conf_matmul<false>(
                 amp_, src_md_, weights_md_, dst_md_, *desc(), *attr()));
     }
