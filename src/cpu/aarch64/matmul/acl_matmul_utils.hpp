/*******************************************************************************
* Copyright 2021-2024 Arm Ltd. and affiliates
*
* Licensed under the Apache License, Version 2.0 (the "License");
* you may not use this file except in compliance with the License.
* You may obtain a copy of the License at
*
*     http://www.apache.org/licenses/LICENSE-2.0
*
* Unless required by applicable law or agreed to in writing, software
* distributed under the License is distributed on an "AS IS" BASIS,
* WITHOUT WARRANTIES OR CONDITIONS OF ANY KIND, either express or implied.
* See the License for the specific language governing permissions and
* limitations under the License.
*******************************************************************************/

#ifndef CPU_AARCH64_ACL_MATMUL_UTILS_HPP
#define CPU_AARCH64_ACL_MATMUL_UTILS_HPP

#include "cpu/matmul/cpu_matmul_pd.hpp"

#include "cpu/aarch64/acl_utils.hpp"

namespace dnnl {
namespace impl {
namespace cpu {
namespace aarch64 {

struct acl_matmul_obj_t {
    arm_compute::NEGEMM gemm;
    arm_compute::NETranspose transA;
    arm_compute::NETranspose transB;
    arm_compute::NETranspose transC;
    arm_compute::Tensor src_tensor;
    arm_compute::Tensor src_acc_tensor;
    arm_compute::Tensor wei_acc_tensor;
    arm_compute::Tensor dst_acc_tensor;
    arm_compute::Tensor wei_tensor;
    arm_compute::Tensor dst_tensor;
};

struct acl_matmul_conf_t {
    bool is_transA;
    bool is_transB;
    bool do_transC;
    // If this is true, the result of the matmul goes into a temporarily
    // allocated ACL tensor to be accumulated into the oneDNN dst during postops
    bool use_dst_acc_for_sum;
    arm_compute::TensorInfo src_tensor_info;
    arm_compute::TensorInfo wei_tensor_info;
    arm_compute::TensorInfo dst_tensor_info;
    arm_compute::TensorInfo src_acc_info;
    arm_compute::TensorInfo wei_acc_info;
    arm_compute::TensorInfo dst_acc_info;
    arm_compute::GEMMInfo gemm_info;
};

namespace acl_matmul_utils {

template <bool IsFixedFormat>
status_t init_conf_matmul(acl_matmul_conf_t &amp, memory_desc_t &src_md,
        memory_desc_t &wei_md, memory_desc_t &dst_md, const matmul_desc_t &md,
        const primitive_attr_t &attr);

status_t init_scratchpad(memory_tracking::registrar_t &scratchpad,
<<<<<<< HEAD
        acl_matmul_conf_t &amp, memory_desc_t &src_md,
        memory_desc_t &weights_md, memory_desc_t &dst_md);
=======
        const acl_matmul_conf_t &amp, const memory_desc_t &src_md,
        const memory_desc_t &weights_md, const memory_desc_t &dst_md);
>>>>>>> e8846360

} // namespace acl_matmul_utils

} // namespace aarch64
} // namespace cpu
} // namespace impl
} // namespace dnnl

#endif // CPU_AARCH64_ACL_MATMUL_UTILS_HPP<|MERGE_RESOLUTION|>--- conflicted
+++ resolved
@@ -63,13 +63,8 @@
         const primitive_attr_t &attr);
 
 status_t init_scratchpad(memory_tracking::registrar_t &scratchpad,
-<<<<<<< HEAD
-        acl_matmul_conf_t &amp, memory_desc_t &src_md,
-        memory_desc_t &weights_md, memory_desc_t &dst_md);
-=======
         const acl_matmul_conf_t &amp, const memory_desc_t &src_md,
         const memory_desc_t &weights_md, const memory_desc_t &dst_md);
->>>>>>> e8846360
 
 } // namespace acl_matmul_utils
 
