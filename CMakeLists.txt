#===============================================================================
# Copyright 2016-2019 Intel Corporation
#
# Licensed under the Apache License, Version 2.0 (the "License");
# you may not use this file except in compliance with the License.
# You may obtain a copy of the License at
#
#     http://www.apache.org/licenses/LICENSE-2.0
#
# Unless required by applicable law or agreed to in writing, software
# distributed under the License is distributed on an "AS IS" BASIS,
# WITHOUT WARRANTIES OR CONDITIONS OF ANY KIND, either express or implied.
# See the License for the specific language governing permissions and
# limitations under the License.
#===============================================================================

cmake_minimum_required(VERSION 2.8.11)

if(POLICY CMP0022)
    cmake_policy(SET CMP0022 NEW)
endif()

# Foo::Bar always refers to an IMPORTED target
if(POLICY CMP0028)
    cmake_policy(SET CMP0028 NEW)
endif()

if(POLICY CMP0054)
    cmake_policy(SET CMP0054 NEW)
endif()

# Enable RPATH on MacOS/OSX
if(POLICY CMP0042)
    cmake_policy(SET CMP0042 NEW)
endif()

# Do not export symbols from executables
if(POLICY CMP0065)
    cmake_policy(SET CMP0065 NEW)
endif()

# Pass linker flags to try_compile
if(POLICY CMP0056)
    cmake_policy(SET CMP0056 NEW)
endif()

# Always link with full path
if(POLICY CMP0060)
    cmake_policy(SET CMP0060 NEW)
endif()

# Pass compiler flags to try_compile
if(POLICY CMP0066)
    cmake_policy(SET CMP0066 NEW)
endif()

# Use <PackageName>_ROOT env. variable as a prefix
if(POLICY CMP0074)
    cmake_policy(SET CMP0074 NEW)
endif()

# Install rules order
if(POLICY CMP0082)
    cmake_policy(SET CMP0082 NEW)
endif()

if("${CMAKE_BUILD_TYPE}" STREQUAL "")
    message(STATUS "CMAKE_BUILD_TYPE is unset, defaulting to Release")
    set(CMAKE_BUILD_TYPE "Release" CACHE STRING
        "Choose the type of build, options are: None Debug Release RelWithDebInfo MinSizeRel RelWithAssert ...")
endif()

set(PROJECT_NAME "oneDNN")
set(PROJECT_FULL_NAME "oneAPI Deep Neural Network Library (oneDNN)")
<<<<<<< HEAD
set(PROJECT_VERSION "1.94.0")
=======
set(PROJECT_VERSION "1.6.0")
>>>>>>> 89e1c7aa

set(LIB_NAME dnnl)

if (CMAKE_VERSION VERSION_LESS 3.0)
    project(${PROJECT_NAME} C CXX)
else()
    cmake_policy(SET CMP0048 NEW)
    project(${PROJECT_NAME} VERSION "${PROJECT_VERSION}" LANGUAGES C CXX)
endif()

if (NOT CMAKE_SIZEOF_VOID_P EQUAL 8)
    message(FATAL_ERROR "oneDNN supports 64 bit platforms only")
endif()

# Set the target architecture.
if(NOT DNNL_TARGET_ARCH)
    if(CMAKE_SYSTEM_PROCESSOR MATCHES "^(aarch64.*|AARCH64.*|arm64.*|ARM64.*)")
        set(DNNL_TARGET_ARCH "AARCH64")
    elseif(CMAKE_SYSTEM_PROCESSOR MATCHES "^(ppc64.*|PPC64.*)")
        set(DNNL_TARGET_ARCH "PPC64")
    else()
        set(DNNL_TARGET_ARCH "X64")
    endif()
endif()

list(APPEND CMAKE_MODULE_PATH "${PROJECT_SOURCE_DIR}/cmake")

set(CMAKE_SRC_CCXX_FLAGS)       # SRC specifics
set(CMAKE_EXAMPLE_CCXX_FLAGS)   # EXAMPLE specifics
set(CMAKE_TEST_CCXX_FLAGS)      # TESTS specifics

if(UNIX OR MINGW)
    set(CMAKE_C_FLAGS "${CMAKE_C_FLAGS} -std=c99")
    set(CMAKE_CXX_FLAGS "${CMAKE_CXX_FLAGS} -std=c++11")
endif()

include("cmake/mkldnn_compat.cmake")

include("cmake/utils.cmake")
include("cmake/options.cmake")
include("cmake/SYCL.cmake")
include("cmake/OpenMP.cmake")
include("cmake/TBB.cmake")
include("cmake/Threadpool.cmake")
include("cmake/OpenCL.cmake")
include("cmake/platform.cmake")
include("cmake/SDL.cmake")
include("cmake/blas.cmake")
include("cmake/Doxygen.cmake")
include("cmake/version.cmake")
include("cmake/coverage.cmake")
include("cmake/build_types.cmake")

# Handle cases when OpenMP runtime is requested but not found: override CPU
# runtime to be sequential
if(DNNL_CPU_RUNTIME STREQUAL "OMP" AND
   DNNL_CPU_THREADING_RUNTIME STREQUAL "SEQ")
    set(DNNL_CPU_RUNTIME "SEQ" CACHE STRING "" FORCE)
endif()

enable_testing()

include_directories(include)

if(DNNL_CPU_SYCL)
    if(TBB_FOUND)
        set(DNNL_CPU_THREADING_RUNTIME "TBB")
    else()
        set(DNNL_CPU_THREADING_RUNTIME "SEQ")
    endif()
else()
    set(DNNL_CPU_THREADING_RUNTIME "${DNNL_CPU_RUNTIME}")
endif()

configure_file(
    "${PROJECT_SOURCE_DIR}/include/dnnl_config.h.in"
    "${PROJECT_BINARY_DIR}/include/dnnl_config.h"
)
include_directories(${PROJECT_BINARY_DIR}/include)

configure_file(
    "${PROJECT_SOURCE_DIR}/README.binary.in"
    "${PROJECT_BINARY_DIR}/README"
)

if(DNNL_INSTALL_MODE STREQUAL "BUNDLE" AND NOT DEFINED CMAKE_INSTALL_LIBDIR)
    # define CMAKE_INSTALL_LIBDIR as "lib" in the case of bundle
    set(CMAKE_INSTALL_LIBDIR "lib")
endif()

include(GNUInstallDirs)
include(CMakePackageConfigHelpers)

add_subdirectory(src)
add_subdirectory(examples)
add_subdirectory(tests)

if(DNNL_INSTALL_MODE STREQUAL "BUNDLE")
    install(FILES LICENSE DESTINATION ${CMAKE_INSTALL_PREFIX})
    install(FILES THIRD-PARTY-PROGRAMS DESTINATION ${CMAKE_INSTALL_PREFIX})
    install(FILES ${PROJECT_BINARY_DIR}/README DESTINATION ${CMAKE_INSTALL_PREFIX})
else()
    # Cannot use CMAKE_INSTALL_DOCDIR since it uses PROJECT_NAME and not LIB_NAME
    install(FILES LICENSE DESTINATION ${CMAKE_INSTALL_DATAROOTDIR}/doc/${LIB_NAME})
    install(FILES THIRD-PARTY-PROGRAMS DESTINATION ${CMAKE_INSTALL_DATAROOTDIR}/doc/${LIB_NAME})
    install(FILES ${PROJECT_BINARY_DIR}/README DESTINATION ${CMAKE_INSTALL_DATAROOTDIR}/doc/${LIB_NAME})
endif()<|MERGE_RESOLUTION|>--- conflicted
+++ resolved
@@ -72,11 +72,7 @@
 
 set(PROJECT_NAME "oneDNN")
 set(PROJECT_FULL_NAME "oneAPI Deep Neural Network Library (oneDNN)")
-<<<<<<< HEAD
 set(PROJECT_VERSION "1.94.0")
-=======
-set(PROJECT_VERSION "1.6.0")
->>>>>>> 89e1c7aa
 
 set(LIB_NAME dnnl)
 
