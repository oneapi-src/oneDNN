--- conflicted
+++ resolved
@@ -89,39 +89,6 @@
                         : (ih_end - ih_start) * (iw_end - iw_start)
                                 * (id_end - id_start);
 
-<<<<<<< HEAD
-                for (memory::dim id = id_start; id < id_end; ++id)
-                    for (memory::dim ih = ih_start; ih < ih_end; ++ih)
-                        for (memory::dim iw = iw_start; iw < iw_end; ++iw) {
-                            memory::dim iidx
-                                    = n * padded_c * pd.id * pd.ih * pd.iw
-                                    + c * pd.id * pd.ih * pd.iw
-                                    + id * pd.ih * pd.iw + ih * pd.iw + iw;
-
-                            data_t d = src_data[src_mdw.off_l(iidx, true)];
-                            if (p.aalgorithm == algorithm::pooling_max) {
-                                if (!is_initialized) {
-                                    out_ref = d;
-                                    is_initialized = true;
-                                } else {
-                                    if (out_ref < d) out_ref = d;
-                                }
-                            } else if (p.aalgorithm
-                                            == algorithm::
-                                                    pooling_avg_include_padding
-                                    || p.aalgorithm
-                                            == algorithm::
-                                                    pooling_avg_exclude_padding) {
-                                out_ref += d;
-                            }
-                        }
-
-                if (p.aalgorithm == algorithm::pooling_avg_include_padding
-                        || p.aalgorithm
-                                == algorithm::pooling_avg_exclude_padding) {
-                    out_ref /= num_summands;
-                }
-=======
                 for_(memory::dim id = id_start; id < id_end; ++id)
                 for_(memory::dim ih = ih_start; ih < ih_end; ++ih)
                 for (memory::dim iw = iw_start; iw < iw_end; ++iw) {
@@ -150,7 +117,6 @@
                                 == algorithm::pooling_avg_exclude_padding) {
                     out_ref /= num_summands;
                 }
->>>>>>> 56ef626d
                 ASSERT_NEAR(out, out_ref, 1e-6f);
             });
 }
@@ -194,81 +160,6 @@
             [&](memory::dim i) { ref_diff_src[i] = 0.; });
 
     mkldnn::impl::parallel_nd(pd.mb, pd.c, [&](memory::dim n, memory::dim c) {
-<<<<<<< HEAD
-        for (memory::dim od = 0; od < pd.od; od++)
-            for (memory::dim oh = 0; oh < pd.oh; oh++)
-                for (memory::dim ow = 0; ow < pd.ow; ow++) {
-                    memory::dim oidx = n * pd.c * pd.od * pd.oh * pd.ow
-                            + c * pd.od * pd.oh * pd.ow + od * pd.oh * pd.ow
-                            + oh * pd.ow + ow;
-                    data_t diff_dst
-                            = diff_dst_data[diff_dst_mdw.off_l(oidx, true)];
-                    if (p.aalgorithm == algorithm::pooling_max) {
-                        memory::dim kw_max
-                                = ws_data(ws_mdw.off_l(oidx, true)) % pd.kw;
-                        memory::dim kh_max
-                                = (ws_data(ws_mdw.off_l(oidx, true)) / pd.kw)
-                                % pd.kh;
-                        memory::dim kd_max
-                                = (ws_data(ws_mdw.off_l(oidx, true)) / pd.kw)
-                                / pd.kh;
-                        for (memory::dim kd = 0; kd < pd.kd; kd++)
-                            for (memory::dim kh = 0; kh < pd.kh; kh++)
-                                for (memory::dim kw = 0; kw < pd.kw; kw++) {
-                                    memory::dim iw
-                                            = ow * pd.strw - pd.padl + kw;
-                                    memory::dim ih
-                                            = oh * pd.strh - pd.padt + kh;
-                                    memory::dim id
-                                            = od * pd.strd - pd.padf + kd;
-                                    if (iw < 0 || iw >= pd.iw) continue;
-                                    if (ih < 0 || ih >= pd.ih) continue;
-                                    if (id < 0 || id >= pd.id) continue;
-                                    memory::dim iidx
-                                            = n * pd.c * pd.id * pd.ih * pd.iw
-                                            + c * pd.id * pd.ih * pd.iw
-                                            + id * pd.ih * pd.iw + ih * pd.iw
-                                            + iw;
-
-                                    if (kh == kh_max && kw == kw_max
-                                            && kd == kd_max)
-                                        ref_diff_src[iidx] += diff_dst;
-                                }
-                    } else if (p.aalgorithm
-                                    == algorithm::pooling_avg_include_padding
-                            || p.aalgorithm
-                                    == algorithm::pooling_avg_exclude_padding) {
-                        auto id_start = apply_offset(od * pd.strd, pd.padf);
-                        auto ih_start = apply_offset(oh * pd.strh, pd.padt);
-                        auto iw_start = apply_offset(ow * pd.strw, pd.padl);
-                        auto id_end = std::min(
-                                od * pd.strd - pd.padf + pd.kd, pd.id);
-                        auto ih_end = std::min(
-                                oh * pd.strh - pd.padt + pd.kh, pd.ih);
-                        auto iw_end = std::min(
-                                ow * pd.strw - pd.padl + pd.kw, pd.iw);
-
-                        auto num_summands
-                                = (p.aalgorithm
-                                          != algorithm::
-                                                  pooling_avg_exclude_padding)
-                                ? pd.kw * pd.kh * pd.kd
-                                : (ih_end - ih_start) * (iw_end - iw_start)
-                                        * (id_end - id_start);
-
-                        for (int id = id_start; id < id_end; id++)
-                            for (int ih = ih_start; ih < ih_end; ih++)
-                                for (int iw = iw_start; iw < iw_end; iw++) {
-                                    memory::dim iidx
-                                            = n * pd.c * pd.id * pd.ih * pd.iw
-                                            + c * pd.id * pd.ih * pd.iw
-                                            + id * pd.ih * pd.iw + ih * pd.iw
-                                            + iw;
-                                    ref_diff_src[iidx]
-                                            += diff_dst / num_summands;
-                                }
-                    }
-=======
         for_(memory::dim od = 0; od < pd.od; od++)
         for_(memory::dim oh = 0; oh < pd.oh; oh++)
         for (memory::dim ow = 0; ow < pd.ow; ow++) {
@@ -321,8 +212,9 @@
                             + c * pd.id * pd.ih * pd.iw + id * pd.ih * pd.iw
                             + ih * pd.iw + iw;
                     ref_diff_src[iidx] += diff_dst / num_summands;
->>>>>>> 56ef626d
                 }
+            }
+        }
     });
 
     mkldnn::impl::parallel_nd(
